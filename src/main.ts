
import process from 'node:process';
import { app, BrowserWindow, dialog, nativeTheme, systemPreferences, Menu, Notification } from 'electron';
import installExtension, { VUEJS_DEVTOOLS } from 'electron-devtools-installer';
import Store from 'electron-store';
import log from 'electron-log/main';

import AutoUpdater from './main/autoupdate';
import Automator from './automations/automator';
import Commander from './automations/commander';
import PromptAnywhere from './automations/anywhere';
import ReadAloud from './automations/readaloud';
import Transcriber from './automations/transcriber';
import DocumentRepository from './rag/docrepo';
import DocumentMonitor from './rag/docmonitor';
import MemoryManager from './main/memory';
import TrayIconManager from './main/tray';
// import Scheduler from './main/scheduler';
import Mcp from './main/mcp';

import { fixPath } from './main/utils';
//import { useI18n } from './main/i18n';
import { installIpc } from './main/ipc';
import { importOpenAI } from './main/import_oai';

import * as config from './main/config';
import * as shortcuts from './main/shortcuts';
import * as window from './main/window';
import * as menu from './main/menu';
import * as backup from './main/backup';
import * as workspace from './main/workspace';

let mcp: Mcp = null
<<<<<<< HEAD
// const scheduler: Scheduler = null;
=======
let scheduler: Scheduler = null;
let autoUpdater: AutoUpdater = null;
>>>>>>> a838abda

// first-thing: single instance
// on darwin/mas this is done through Info.plist (LSMultipleInstancesProhibited)
if (process.platform !== 'darwin' && !process.env.TEST) {
  const gotTheLock = app.requestSingleInstanceLock();
  if (!gotTheLock) {
    app.quit();
    process.exit(0);
  }
}

// changes path
if (process.env.WITSY_HOME) {
  app.getPath = (name: string) => `${process.env.WITSY_HOME}/${name}`;
}

// set up logging
Object.assign(console, log.functions);
log.eventLogger.startLogging();
console.log('Log file:',log.transports.file.getFile().path);

// Handle creating/removing shortcuts on Windows when installing/uninstalling.
// eslint-disable-next-line @typescript-eslint/no-require-imports
if (require('electron-squirrel-startup')) {
  app.quit();
}

// open store
const store = new Store({ name: 'window' });
window.setStore(store);

// this is going to be called later
const installMenu = () => {
  const settings = config.loadSettings(app);
  menu.installMenu(app, {
    quit: app.quit,
    checkForUpdates: autoUpdater.check,
    quickPrompt: PromptAnywhere.open,
    openMain: window.openMainWindow,
    scratchpad: window.openScratchPad,
    settings: window.openSettingsWindow,
    studio: window.openDesignStudioWindow,
    forge: window.openAgentForgeWindow,
    backupExport: async () => await backup.exportBackup(app),
    backupImport: async () => await backup.importBackup(app, quitApp),
    importOpenAI: async () => await importOpenAI(app, settings.workspaceId),
  }, settings.shortcuts);
}

// this is going to be called later
const registerShortcuts = () => {
  shortcuts.registerShortcuts(app, {
    prompt: PromptAnywhere.open,
    chat: () => window.openMainWindow({ queryParams: { view: 'chat' } }),
    command: () => Commander.initCommand(app),
    readaloud: () => ReadAloud.read(app),
    transcribe: Transcriber.initTranscription,
    scratchpad: window.openScratchPad,
    realtime: window.openRealtimeChatWindow,
    studio: window.openDesignStudioWindow,
    forge: window.openAgentForgeWindow,
  });
}

// quit at all costs
let quitAnyway = false;
const quitApp = () => {
  quitAnyway = true;
  app.quit();
}

//  tray icon
const trayIconManager = new TrayIconManager(app, autoUpdater, quitApp);

// document monitor (will be initialized in app.on('ready'))
let docMonitor: DocumentMonitor;

// this needs to be done before onReady
if (process.platform === 'darwin') {
  systemPreferences.setUserDefault('NSDisabledDictationMenuItem', 'boolean', true)
  //systemPreferences.setUserDefault('NSDisabledCharacterPaletteMenuItem', 'boolean', true)
}

// This method will be called when Electron has finished
// initialization and is ready to create browser windows.
// Some APIs can only be used after this event occurs.
app.whenReady().then(async () => {

  // check if run from app folder
  if (process.platform === 'darwin' && !process.env.DEBUG && !process.env.TEST && !app.isInApplicationsFolder()) {
    dialog.showMessageBox({
      type: 'error',
      message: 'You need to run Witsy from the Applications folder. Move the app icon there and try again.',
      detail: 'If you already moved the app icon there, make sure you run Witsy from the Applications folder.',
      buttons: ['OK'],
    });
    quitApp();
    return;
  }

  // we need settings
  const settings = config.loadSettings(app);

  // initialize current workspace
  workspace.initializeWorkspace(app, settings.workspaceId)

  // error
  if (config.settingsFileHadError()) {
    const { useI18n } = await import('./main/i18n');
    const t = useI18n(app)
    dialog.showMessageBox({
      type: 'error',
      message: t('settings.load.error.title'),
      detail: t('settings.load.error.text'),
    })
  }

  // proxy
  if (settings.general.proxyMode === 'bypass') {
    app.commandLine.appendSwitch('no-proxy-server');
  } else if (settings.general.proxyMode === 'custom' && settings.general.customProxy?.length) {
    app.commandLine.appendSwitch('proxy-server', settings.general.customProxy);
  }

  // debugging
  if (process.env.DEBUG) {
    installExtension(VUEJS_DEVTOOLS)
      .then((name) => console.log(`Added Extension:  ${name}`))
      .catch((err) => console.log('An error while installing Extension: ', err));
  }

  // set theme
  nativeTheme.themeSource = settings.appearance.theme;

  // install the menu
  window.addWindowListener({
    onWindowCreated: () => setTimeout(installMenu, 500), 
    onWindowFocused: () => setTimeout(installMenu, 500), 
    onWindowTitleChanged: () => setTimeout(installMenu, 500), 
    onWindowClosed: () => setTimeout(installMenu, 500), 
  });
  installMenu();

  // register shortcuts
  registerShortcuts();

  // start mcp
  if (!process.mas) {
    await fixPath()
    mcp = new Mcp(app);
    mcp.connect();
  }

  // // and now scheduler
  // scheduler = new Scheduler(app, mcp);
  // scheduler.start();

  // create the main window
  if (!settings.general.hideOnStartup || process.env.TEST) {
    log.info('Creating initial main window');
    window.openMainWindow({ queryParams: { view: 'chat'} });
  } else {
    app.dock?.hide();
  }

  // on config change
  config.setOnSettingsChange(() => {

    console.log('Settings changed');

    // notify browser windows
    window.notifyBrowserWindows('file-modified', 'settings');

    // update tray icon
    trayIconManager.install();

    // update main menu
    installMenu();

  });

  // On OS X it's common to re-create a window in the app when the
  // dock icon is clicked and there are no other windows open.
  app.on('activate', () => {
    if (window.areAllWindowsClosed()) {
      window.openMainWindow();
    }
  });

  // tray icon
  trayIconManager.install();

  // request notification permission
  new Notification();

  // create the document repository
  const docRepo = new DocumentRepository(app);
  docRepo.scanForUpdates(() => {
    docMonitor = new DocumentMonitor(app, docRepo);
    docMonitor.start();
  });

  // create the memory manager
  const memoryManager = new MemoryManager(app);

  // some platforms have a one-time automator initialization to do so give them a chance
  new Automator();

  // install IPC handlers
  installIpc(store, autoUpdater, docRepo, memoryManager, mcp, installMenu, registerShortcuts, quitApp);

  // we want some windows to be as fast as possible
  if (!process.env.TEST) {
    window.prepareMainWindow();
    window.preparePromptAnywhere();
    window.prepareCommandPicker();
  }

  // auto-updater
  autoUpdater = new AutoUpdater(app, {
    preInstall: () => quitAnyway = true,
    onUpdateAvailable: () => {
      window.notifyBrowserWindows('update-available');
      trayIconManager.install();
    },
  });
  
});

// called when the app is already running
app.on('second-instance', () => {
  window.openMainWindow();
});

//
app.on('before-quit', (ev) => {

  const closeAllWindows = () => {

    // close all windows
    BrowserWindow.getAllWindows().forEach((win) => {
      win.removeAllListeners('close');
      win.close();
    });

    // clean up when debugging (vscode restarts the app)
    if (process.env.DEBUG) {
      trayIconManager.destroy();
      shortcuts.unregisterShortcuts();
    }

  }

  // if force quit
  if (/*process.env.DEBUG ||*/ process.env.TEST || quitAnyway) {
    closeAllWindows();
    return;
  }

  // check settings
  const settings = config.loadSettings(app);
  if (!settings.general.keepRunning) {
    closeAllWindows();
    return;
  }

  // close all windows but do not quit
  BrowserWindow.getAllWindows().forEach((win) => win.close());
  ev.preventDefault();

});

// real quit
app.on('will-quit', () => {
  try { Menu.setApplicationMenu(null)  } catch { /* empty */ }
  try { trayIconManager.destroy();  } catch { /* empty */ }
  try { shortcuts.unregisterShortcuts(); } catch { /* empty */ }
  try { docMonitor.stop(); } catch { /* empty */ }
  try { mcp?.shutdown(); } catch { /* empty */ }
})

// vscode debugging
app.on('render-process-gone', () => {
  quitAnyway = true;
  app.quit();
})<|MERGE_RESOLUTION|>--- conflicted
+++ resolved
@@ -31,12 +31,8 @@
 import * as workspace from './main/workspace';
 
 let mcp: Mcp = null
-<<<<<<< HEAD
-// const scheduler: Scheduler = null;
-=======
-let scheduler: Scheduler = null;
+// let scheduler: Scheduler = null;
 let autoUpdater: AutoUpdater = null;
->>>>>>> a838abda
 
 // first-thing: single instance
 // on darwin/mas this is done through Info.plist (LSMultipleInstancesProhibited)
