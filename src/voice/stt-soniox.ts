
import { anyDict } from '../types/index'
import { Configuration } from '../types/config'
import { STTEngine, ProgressCallback, TranscribeResponse, StreamingCallback } from './stt'

/**
 * Soniox speech-to-text engine supporting both async and real-time transcription.
 * 
 * Async API:
 *   - POST /v1/transcriptions with direct audio data
 *   - GET /v1/transcriptions/{id} for status polling
 *   - GET /v1/transcriptions/{id}/transcript for final text
 *
 * Real-time API:
 *   - WebSocket wss://stt-rt.soniox.com/transcribe-websocket
 *   - JSON config message followed by binary audio chunks
 *   - Receives tokens with is_final flag for progressive display
 */
export default class STTSoniox implements STTEngine {

  static readonly models = [
    { id: 'async-transcription', label: 'Async Transcription' },
    { id: 'realtime-transcription', label: 'Real-Time Transcription' },
  ]

  private config: Configuration
  private ws: WebSocket | null
  private finalTranscript = ''
  private pendingError: string | null = null

  constructor(config: Configuration) {
    this.config = config
    this.ws = null
  }

  get name(): string {
    return 'soniox'
  }

  isReady(): boolean {
    return true
  }

  isStreamingModel(model: string): boolean {
    return model === 'realtime-transcription'
  }

  requiresPcm16bits(model: string): boolean {
    // For now, use PCM for realtime streaming (more reliable)
    // Could be made configurable to allow WebM alternative
    return model === 'realtime-transcription'
  }
  
  static requiresDownload(): boolean {
    return false
  }
  
  requiresDownload(): boolean {
    return STTSoniox.requiresDownload()
  }

  async initialize(callback?: ProgressCallback): Promise<void> {
    callback?.({ status: 'ready', task: 'soniox', model: this.config.stt.model })
  }

  // eslint-disable-next-line @typescript-eslint/no-unused-vars
  async transcribe(audioBlob: Blob, opts?: Record<string, any>): Promise<TranscribeResponse> {
    const apiKey = this.config.engines?.soniox?.apiKey
    if (!apiKey) {
      throw new Error('Missing Soniox API key. Please configure your API key in Settings > Audio > Speech to Text.')
    }

    try {
      // Step 1: Upload the audio file first
      const fileId = await this.uploadAudioFile(audioBlob, apiKey)
      
      // Step 2: Create transcription with file_id and user settings
      const requestBody: any = {
        file_id: fileId,
        model: 'stt-async-preview'
      }
      
      // Add language hints for better recognition
      const locale = this.config.stt?.locale
      if (locale && locale.trim().length > 0) {
        const langCode = locale.split('-')[0].toLowerCase()
        requestBody.language_hints = [langCode]
      }
      
      // Add vocabulary context for improved recognition
      const vocabularyWords = this.config.stt?.vocabulary?.map(v => v.text)?.filter(text => text.trim().length > 0)
      if (vocabularyWords && vocabularyWords.length > 0) {
        requestBody.context = vocabularyWords.join(', ')
      }
      
      const response = await fetch('https://api.soniox.com/v1/transcriptions', {
        method: 'POST',
        headers: {
          'Authorization': `Bearer ${apiKey}`,
          'Content-Type': 'application/json'
        },
        body: JSON.stringify(requestBody)
      })

      if (!response.ok) {
        const errorText = await response.text()
        console.error('Soniox transcription failed:', errorText)
        throw new Error(`Soniox transcription failed: ${response.status} ${response.statusText} - ${errorText}`)
      }

      const transcriptionData = await response.json()
      
      const transcriptionId = transcriptionData.transcription_id || transcriptionData.id
      if (!transcriptionId) {
        throw new Error(`Soniox API response missing transcription_id. Response: ${JSON.stringify(transcriptionData)}`)
      }

      // Step 3: Poll for completion
      const result = await this.pollTranscriptionStatus(transcriptionId, apiKey)
      
      // Step 4: Optionally clean up the uploaded file
      if (this.config.stt?.soniox?.cleanup) {
        await this.deleteUploadedFile(fileId, apiKey)
      }
      
      return result
      
    } catch (error) {
      console.error('Soniox transcription error:', error)
      throw error
    }
  }

  private async blobToBase64(blob: Blob): Promise<string> {
    return new Promise((resolve, reject) => {
      const reader = new FileReader()
      reader.onload = () => {
        if (typeof reader.result === 'string') {
          // Remove data URL prefix (e.g., "data:audio/webm;base64,")
          const base64 = reader.result.split(',')[1]
          resolve(base64)
        } else {
          reject(new Error('Failed to convert blob to base64'))
        }
      }
      reader.onerror = () => reject(new Error('FileReader error'))
      reader.readAsDataURL(blob)
    })
  }

  private detectAudioFormat(blob: Blob): string {
    // Try to detect format from MIME type
    if (blob.type) {
      if (blob.type.includes('webm')) return 'webm'
      if (blob.type.includes('wav')) return 'wav'
      if (blob.type.includes('mp3')) return 'mp3'
      if (blob.type.includes('mp4') || blob.type.includes('m4a')) return 'm4a'
      if (blob.type.includes('ogg')) return 'ogg'
      if (blob.type.includes('flac')) return 'flac'
    }
    // Default to auto-detection
    return 'auto'
  }

  private async pollTranscriptionStatus(transcriptionId: string, apiKey: string): Promise<TranscribeResponse> {
    const maxAttempts = 60 // 60 seconds max
    
    for (let attempt = 0; attempt < maxAttempts; attempt++) {
      const statusResponse = await fetch(`https://api.soniox.com/v1/transcriptions/${transcriptionId}`, {
        headers: { 'Authorization': `Bearer ${apiKey}` }
      })

      if (!statusResponse.ok) {
        throw new Error(`Status check failed: ${statusResponse.status} ${statusResponse.statusText}`)
      }

      const statusData = await statusResponse.json()
      
      if (statusData.status === 'completed') {
        // Get the final transcript
        const transcriptResponse = await fetch(`https://api.soniox.com/v1/transcriptions/${transcriptionId}/transcript`, {
          headers: { 'Authorization': `Bearer ${apiKey}` }
        })

        if (!transcriptResponse.ok) {
          throw new Error(`Transcript retrieval failed: ${transcriptResponse.status} ${transcriptResponse.statusText}`)
        }

        const transcriptData = await transcriptResponse.json()
        
        // Optional cleanup
        if (this.config.stt?.soniox?.cleanup) {
          this.cleanupTranscription(transcriptionId, apiKey)
        }
        
        return { text: transcriptData.text || '' }
      } else if (statusData.status === 'error') {
        throw new Error(`Transcription failed: ${statusData.error_message || 'Unknown error'}`)
      }
      
      // Wait 1 second before next poll
      await new Promise(resolve => setTimeout(resolve, 1000))
    }
    
    throw new Error('Transcription timed out - please try again with a shorter audio file')
  }

  private async uploadAudioFile(audioBlob: Blob, apiKey: string): Promise<string> {
    let finalBlob: Blob
    let filename: string
    
    // Convert WebM to OGG Vorbis for universal compatibility 
    if (audioBlob.type.includes('webm')) {
      try {
        // Convert WebM to WAV using Web Audio API for maximum compatibility
        finalBlob = await this.convertWebmToOgg(audioBlob)
        filename = 'audio.wav'
      } catch (error) {
        console.warn('WebM to OGG conversion failed, using original WebM:', error)
        finalBlob = audioBlob
        filename = 'audio.webm'
      }
    } else {
      // For other audio formats, use as-is
      finalBlob = audioBlob
      const mimeType = finalBlob.type
      if (mimeType.includes('wav')) {
        filename = 'audio.wav'
      } else if (mimeType.includes('mp3')) {
        filename = 'audio.mp3'
      } else if (mimeType.includes('mp4') || mimeType.includes('m4a')) {
        filename = 'audio.m4a'
      } else if (mimeType.includes('ogg')) {
        filename = 'audio.ogg'
      } else if (mimeType.includes('flac')) {
        filename = 'audio.flac'
      } else {
        filename = 'audio.webm' // Default to WebM for unknown types
      }
    }
    
    const formData = new FormData()
    formData.append('file', finalBlob, filename)
    
    // Add additional metadata to help Soniox process the file
    if (filename === 'audio.webm' && (finalBlob as any)._audioDuration) {
      console.log(`Uploading WebM with duration: ${(finalBlob as any)._audioDuration}ms`)
    }
    
    const response = await fetch('https://api.soniox.com/v1/files', {
      method: 'POST',
      headers: {
        'Authorization': `Bearer ${apiKey}`
      },
      body: formData
    })

    if (!response.ok) {
      const errorText = await response.text()
      throw new Error(`File upload failed: ${response.status} ${response.statusText} - ${errorText}`)
    }

    const responseData = await response.json()
    
    // The response contains an 'id' field with the file identifier
    const fileId = responseData.id
    if (!fileId) {
      throw new Error(`Upload response missing id field. Response: ${JSON.stringify(responseData)}`)
    }

    return fileId
  }

  private async deleteUploadedFile(fileId: string, apiKey: string): Promise<void> {
    try {
      await fetch(`https://api.soniox.com/v1/files/${fileId}`, {
        method: 'DELETE',
        headers: { 'Authorization': `Bearer ${apiKey}` }
      })
    } catch (error) {
      console.warn('Failed to delete uploaded file:', error)
    }
  }


  private async cleanupTranscription(transcriptionId: string, apiKey: string): Promise<void> {
    try {
      await fetch(`https://api.soniox.com/v1/transcriptions/${transcriptionId}`, {
        method: 'DELETE',
        headers: { 'Authorization': `Bearer ${apiKey}` }
      })
    } catch (error) {
      console.warn('Failed to cleanup transcription:', error)
    }
  }

  // eslint-disable-next-line @typescript-eslint/no-unused-vars
  async startStreaming(model: string, callback: StreamingCallback, opts?: Record<string, any>): Promise<void> {
    if (this.ws) {
      console.warn('WebSocket already active')
      return
    }

    const apiKey = this.config.engines?.soniox?.apiKey
    if (!apiKey) {
      callback({ 
        type: 'error', 
        status: 'not_authorized', 
        error: 'Missing Soniox API key. Please configure your API key in Settings > Audio > Speech to Text.' 
      })
      return
    }

    this.finalTranscript = ''
    this.pendingError = null
    
    try {
      this.ws = new WebSocket('wss://stt-rt.soniox.com/transcribe-websocket')
      
      this.ws.onopen = () => {
        // Send initial configuration message with correct audio format for WebSocket
        const configMessage: anyDict = {
          api_key: apiKey,
          model: 'stt-rt-preview-v2',
          audio_format: 'pcm_s16le', // PCM 16-bit little-endian for WebSocket streaming
          sample_rate: 16000, // Standard sample rate for speech recognition
          num_channels: 1, // Mono audio (single channel)
          enable_non_final_tokens: false,
          enable_profanity_filter: false,
          enable_dictation: true
        }
        
        // Add language hints for better recognition
        const locale = this.config.stt?.locale
        if (locale && locale.trim().length > 0) {
          const langCode = locale.split('-')[0].toLowerCase()
          configMessage.language_hints = [langCode]
        }
        
        // Add vocabulary context for improved recognition
        const vocabularyWords = this.config.stt?.vocabulary?.map(v => v.text)?.filter(text => text.trim().length > 0)
        if (vocabularyWords && vocabularyWords.length > 0) {
          configMessage.context = vocabularyWords.join(', ')
        }
        
        //console.log('Soniox realtime config:', configMessage)
        this.ws?.send(JSON.stringify(configMessage))
        callback({ type: 'status', status: 'connected' })
      }

      this.ws.onmessage = (event: MessageEvent) => {
        try {
          const data = JSON.parse(event.data)
          
          // Handle server errors
          if (data.error_code || data.error_message) {
            const errorMsg = `Soniox error ${data.error_code}: ${data.error_message}`
            console.error('Soniox server error:', data)
            callback({ 
              type: 'error', 
              status: 'error', 
              error: errorMsg 
            })
            return
          }
          
          // Handle tokens array
          if (data.tokens && Array.isArray(data.tokens)) {
            this.handleTokens(data.tokens, callback)
          }
          
          // Handle completion
          if (data.finished) {
            callback({ type: 'status', status: 'done' })
          }
          
        } catch (error) {
          console.error('Error parsing WebSocket message:', error)
          callback({ 
            type: 'error', 
            status: 'error', 
            error: 'Failed to parse server response' 
          })
        }
      }

      this.ws.onerror = (event: Event) => {
        const errorMsg = (event as ErrorEvent)?.message || 'WebSocket connection failed'
        console.error('Soniox WebSocket error:', errorMsg)
        this.pendingError = errorMsg
      }

      this.ws.onclose = (event: CloseEvent) => {
        // console.log('Soniox WebSocket closed:', event.code, event.reason)
        
        if (this.pendingError) {
          callback({ type: 'error', status: 'error', error: this.pendingError })
        } else if (event.code !== 1000) {
          // Abnormal closure
          callback({ 
            type: 'error', 
            status: 'error', 
            error: `Connection closed unexpectedly (${event.code}: ${event.reason || 'Unknown'})` 
          })
        } else {
          callback({ type: 'status', status: 'done' })
        }
        
        this.ws = null
      }
      
    } catch (error) {
      console.error('Failed to create WebSocket:', error)
      callback({ 
        type: 'error', 
        status: 'error', 
        error: `Failed to establish connection: ${error.message}` 
      })
    }
  }

  private handleTokens(tokens: any[], callback: StreamingCallback): void {
    if (tokens.length === 0) {
      return
    }
    
    let finalText = ''
    let hasFinalTokens = false
    
    // Process only final tokens since enable_non_final_tokens is false
    for (const token of tokens) {
      if (token.is_final) {
        finalText += token.text
        hasFinalTokens = true
      }
    }
    
    // Send callback only for final tokens
    if (hasFinalTokens) {
      this.finalTranscript += finalText
      callback({ 
        type: 'text', 
        content: this.finalTranscript.trim()
      })
    }
  }

  async sendAudioChunk(chunk: Blob): Promise<void> {
    if (this.ws && this.ws.readyState === WebSocket.OPEN) {
      // For PCM streaming, we expect the chunk to be raw PCM data (ArrayBuffer or Uint8Array)
      if (chunk instanceof ArrayBuffer) {
        // Direct PCM data from audio worklet
        this.ws.send(chunk)
      } else {
        // Convert Blob to ArrayBuffer if needed
        const buf = await chunk.arrayBuffer()
        this.ws.send(buf)
      }
    }
  }

  async endStreaming(): Promise<void> {
    if (this.ws && this.ws.readyState === WebSocket.OPEN) {
      // Send empty binary frame to signal end of stream
      this.ws.send(new Uint8Array())
      // Close connection after a brief delay to allow final processing
      setTimeout(() => {
        if (this.ws && this.ws.readyState === WebSocket.OPEN) {
          this.ws.close(1000, 'Stream ended')
        }
      }, 100)
    }
  }

  // eslint-disable-next-line @typescript-eslint/no-unused-vars
  async isModelDownloaded(model: string): Promise<boolean> {
    return false
  }

  // eslint-disable-next-line @typescript-eslint/no-unused-vars
  deleteModel(model: string): Promise<void> {
    return
  }

  deleteAllModels(): Promise<void> {
    return
  }

  // eslint-disable-next-line @typescript-eslint/no-unused-vars
  async transcribeFile(file: File, opts?: object): Promise<TranscribeResponse> {
    // Convert File to Blob and use the existing transcribe method
    // Do NOT pass opts as it might contain conflicting audio_url field
    const blob = new Blob([file], { type: file.type })
    return this.transcribe(blob)
  }

  /**
   * Convert WebM to OGG Vorbis for better compatibility
   * Uses Web Audio API to decode WebM and re-encode as OGG
   */
  private async convertWebmToOgg(webmBlob: Blob): Promise<Blob> {
    try {
      // Decode WebM audio using Web Audio API
      const audioContext = new window.AudioContext()
      const arrayBuffer = await webmBlob.arrayBuffer()
      const audioBuffer = await audioContext.decodeAudioData(arrayBuffer)
      
      // console.log(`Converting WebM: ${audioBuffer.duration}s, ${audioBuffer.numberOfChannels} channels, ${audioBuffer.sampleRate}Hz`)
      
      // Create offline context for rendering
      const offlineContext = new OfflineAudioContext(
        audioBuffer.numberOfChannels,
        audioBuffer.length,
        audioBuffer.sampleRate
      )
      
      // Create buffer source
      const source = offlineContext.createBufferSource()
      source.buffer = audioBuffer
      source.connect(offlineContext.destination)
      source.start(0)
      
      // Render audio
      const renderedBuffer = await offlineContext.startRendering()
      
      // Convert to WAV format (more reliable than OGG for now)
      const wavBlob = await this.audioBufferToWav(renderedBuffer)
      
      audioContext.close()
      return wavBlob
      
    } catch (error) {
      console.error('WebM to OGG conversion failed:', error)
      throw error
    }
  }

  /**
   * Convert AudioBuffer to WAV Blob
   * This creates a proper WAV file with all metadata
   */
  private async audioBufferToWav(audioBuffer: AudioBuffer): Promise<Blob> {
    const numberOfChannels = audioBuffer.numberOfChannels
    const sampleRate = audioBuffer.sampleRate
    const length = audioBuffer.length * numberOfChannels * 2 // 16-bit samples
    
    // Create WAV file buffer
    const buffer = new ArrayBuffer(44 + length)
    const view = new DataView(buffer)
    
    // WAV header
    const writeString = (offset: number, string: string) => {
      for (let i = 0; i < string.length; i++) {
        view.setUint8(offset + i, string.charCodeAt(i))
      }
    }
    
    // RIFF header
    writeString(0, 'RIFF')
    view.setUint32(4, 36 + length, true) // file length - 8
    writeString(8, 'WAVE')
    
    // fmt chunk
    writeString(12, 'fmt ')
    view.setUint32(16, 16, true) // fmt chunk length
    view.setUint16(20, 1, true) // PCM format
    view.setUint16(22, numberOfChannels, true)
    view.setUint32(24, sampleRate, true)
    view.setUint32(28, sampleRate * numberOfChannels * 2, true) // byte rate
    view.setUint16(32, numberOfChannels * 2, true) // block align
    view.setUint16(34, 16, true) // bits per sample
    
    // data chunk
    writeString(36, 'data')
    view.setUint32(40, length, true)
    
    // Convert audio data
    let offset = 44
    for (let i = 0; i < audioBuffer.length; i++) {
      for (let channel = 0; channel < numberOfChannels; channel++) {
        const sample = Math.max(-1, Math.min(1, audioBuffer.getChannelData(channel)[i]))
        const intSample = sample < 0 ? sample * 0x8000 : sample * 0x7FFF
        view.setInt16(offset, intSample, true)
        offset += 2
      }
    }
    
    return new Blob([buffer], { type: 'audio/wav' })
  }

  /**
   * Fix WebM duration metadata by injecting EBML duration element
   * MediaRecorder in browsers creates WebM files without duration metadata
   * This method determines duration and writes it into the WebM file structure
   */
  private async fixWebmDurationMetadata(webmBlob: Blob): Promise<Blob> {
    try {
      // Get audio duration using Web Audio API
      const durationSeconds = (await this.getAudioDuration(webmBlob)) / 1000
      console.log(`WebM duration calculated: ${durationSeconds}s`)
      
      // Read the original WebM file as array buffer
      const originalBuffer = await webmBlob.arrayBuffer()
      const uint8Array = new Uint8Array(originalBuffer)
      
      // Try to inject duration metadata into WebM EBML structure
      // If injection fails, fall back to original file
      try {
        const fixedBuffer = await this.injectWebmDuration(uint8Array, durationSeconds)
        
<<<<<<< HEAD
        // warning in vscode but if we put a @ts-expect-error, tsc complains...
        const fixedBlob = new Blob([fixedBuffer], { 
=======
        // the any cast is stupid but it disables ts warnings...
        const fixedBlob = new Blob([fixedBuffer as any], { 
>>>>>>> 918015ad
          type: 'audio/webm;codecs=opus'
        })
        
        console.log(`WebM metadata injected - original: ${uint8Array.length}, fixed: ${fixedBuffer.length}`)
        return fixedBlob
      } catch (injectionError) {
        console.warn('WebM EBML injection failed, using original with proper MIME type:', injectionError)
        
        const fixedBlob = new Blob([uint8Array], { 
          type: 'audio/webm;codecs=opus'
        })
        
        return fixedBlob
      }
      
    } catch (error) {
      console.error('Error fixing WebM metadata:', error)
      // Fallback to original with corrected MIME type
      return new Blob([webmBlob], { 
        type: 'audio/webm;codecs=opus'
      })
    }
  }

  /**
   * Inject duration metadata into WebM EBML structure
   * This is a simplified implementation of WebM duration injection
   */
  private async injectWebmDuration(originalData: Uint8Array, durationSeconds: number): Promise<Uint8Array> {
    // WebM EBML element IDs
    const EBML_ID_SEGMENT = 0x18538067
    const EBML_ID_INFO = 0x1549A966  
    const EBML_ID_DURATION = 0x4489
    
    // Find the Segment element
    const segmentOffset = this.findEbmlElement(originalData, EBML_ID_SEGMENT)
    if (segmentOffset === -1) {
      throw new Error('Could not find WebM Segment element')
    }
    
    // Find the Info element within Segment
    const infoOffset = this.findEbmlElement(originalData, EBML_ID_INFO, segmentOffset)
    if (infoOffset === -1) {
      throw new Error('Could not find WebM Info element')
    }
    
    // Check if duration already exists
    const existingDurationOffset = this.findEbmlElement(originalData, EBML_ID_DURATION, infoOffset)
    if (existingDurationOffset !== -1) {
      console.log('Duration already exists in WebM file')
      return originalData
    }
    
    // Create duration element (8-byte double)
    const durationElement = new Uint8Array(12)
    durationElement[0] = 0x44  // Duration ID byte 1
    durationElement[1] = 0x89  // Duration ID byte 2
    durationElement[2] = 0x88  // Size = 8 bytes
    
    // Convert duration to double (IEEE 754)
    const durationBuffer = new ArrayBuffer(8)
    const durationView = new DataView(durationBuffer)
    durationView.setFloat64(0, durationSeconds * 1000, false) // WebM uses milliseconds
    
    durationElement.set(new Uint8Array(durationBuffer), 4)
    
    // Find insertion point (after Info element header)
    const infoSizeOffset = infoOffset + 4
    const infoSize = this.readEbmlSize(originalData, infoSizeOffset)
    const infoContentOffset = infoSizeOffset + this.getEbmlSizeLength(originalData, infoSizeOffset)
    
    // Create new buffer with injected duration
    const newSize = originalData.length + durationElement.length
    const newData = new Uint8Array(newSize)
    
    // Copy data before insertion point
    newData.set(originalData.subarray(0, infoContentOffset), 0)
    
    // Insert duration element
    newData.set(durationElement, infoContentOffset)
    
    // Copy remaining data
    newData.set(originalData.subarray(infoContentOffset), infoContentOffset + durationElement.length)
    
    // Update Info element size
    const newInfoSize = infoSize + durationElement.length
    this.writeEbmlSize(newData, infoSizeOffset, newInfoSize)
    
    return newData
  }
  
  /**
   * Find EBML element by ID
   */
  private findEbmlElement(data: Uint8Array, elementId: number, startOffset: number = 0): number {
    const idBytes = this.numberToBytes(elementId)
    
    for (let i = startOffset; i < data.length - idBytes.length; i++) {
      let match = true
      for (let j = 0; j < idBytes.length; j++) {
        if (data[i + j] !== idBytes[j]) {
          match = false
          break
        }
      }
      if (match) {
        return i
      }
    }
    return -1
  }
  
  /**
   * Convert number to bytes for EBML element ID
   */
  private numberToBytes(num: number): Uint8Array {
    const bytes = []
    while (num > 0) {
      bytes.unshift(num & 0xFF)
      num = num >>> 8
    }
    return new Uint8Array(bytes)
  }
  
  /**
   * Read EBML variable-length size
   */
  private readEbmlSize(data: Uint8Array, offset: number): number {
    const firstByte = data[offset]
    if (firstByte === 0) return 0
    
    // Count leading zeros to determine size length
    let sizeLength = 1
    let mask = 0x80
    while (!(firstByte & mask) && sizeLength < 8) {
      sizeLength++
      mask >>= 1
    }
    
    let size = firstByte & (mask - 1)
    for (let i = 1; i < sizeLength; i++) {
      size = (size << 8) | data[offset + i]
    }
    
    return size
  }
  
  /**
   * Get the length of an EBML size field
   */
  private getEbmlSizeLength(data: Uint8Array, offset: number): number {
    const firstByte = data[offset]
    if (firstByte === 0) return 1
    
    let sizeLength = 1
    let mask = 0x80
    while (!(firstByte & mask) && sizeLength < 8) {
      sizeLength++
      mask >>= 1
    }
    
    return sizeLength
  }
  
  /**
   * Write EBML variable-length size
   */
  private writeEbmlSize(data: Uint8Array, offset: number, size: number): void {
    // This is a simplified implementation - in practice, you'd need to handle
    // cases where the new size requires more bytes than the original
    const originalLength = this.getEbmlSizeLength(data, offset)
    
    // For now, just try to fit in the same space
    if (size < 127 && originalLength >= 1) {
      data[offset] = 0x80 | size
    }
    // Add more cases as needed for different size lengths
  }

  /**
   * Get audio duration from blob using Web Audio API
   */
  private async getAudioDuration(audioBlob: Blob): Promise<number> {
    return new Promise((resolve, reject) => {
      try {
        const audioContext = new window.AudioContext()
        const fileReader = new FileReader()
        
        fileReader.onload = async (event) => {
          try {
            const arrayBuffer = event.target?.result as ArrayBuffer
            const audioBuffer = await audioContext.decodeAudioData(arrayBuffer)
            const durationMs = audioBuffer.duration * 1000 // Convert to milliseconds
            audioContext.close()
            resolve(durationMs)
          } catch (decodeError) {
            audioContext.close()
            reject(new Error(`Failed to decode audio for duration: ${decodeError.message}`))
          }
        }
        
        fileReader.onerror = () => {
          reject(new Error('Failed to read audio file for duration calculation'))
        }
        
        fileReader.readAsArrayBuffer(audioBlob)
      } catch (error) {
        reject(new Error(`Web Audio API error: ${error.message}`))
      }
    })
  }

}<|MERGE_RESOLUTION|>--- conflicted
+++ resolved
@@ -608,13 +608,8 @@
       try {
         const fixedBuffer = await this.injectWebmDuration(uint8Array, durationSeconds)
         
-<<<<<<< HEAD
-        // warning in vscode but if we put a @ts-expect-error, tsc complains...
-        const fixedBlob = new Blob([fixedBuffer], { 
-=======
         // the any cast is stupid but it disables ts warnings...
         const fixedBlob = new Blob([fixedBuffer as any], { 
->>>>>>> 918015ad
           type: 'audio/webm;codecs=opus'
         })
         
