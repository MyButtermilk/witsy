--- conflicted
+++ resolved
@@ -5,12 +5,10 @@
 import { store } from '../../src/services/store'
 import Editor from '../../src/agent/Editor.vue'
 import Agent from '../../src/models/agent'
-<<<<<<< HEAD
 import Dialog from '../../src/composables/dialog'
 import { stubTeleport } from '../mocks/stubs'
-=======
->>>>>>> 9b2e0e12
 import { nextTick } from 'vue'
+
 
 enableAutoUnmount(afterAll)
 
@@ -41,19 +39,10 @@
   const steps = wrapper.findAll('.wizard-step')
   expect(steps.length).toBeGreaterThan(0)
   
-  // First step (Generator) should be selected
-  const firstStep = steps[0]
-<<<<<<< HEAD
-  expect(firstStep.classes()).toContain('active')
-  expect(firstStep.text()).toContain('agent.create.information.title')
-=======
-  expect(firstStep.classes()).toContain('selected')
-  expect(firstStep.text()).toContain('agent.create.generator.title')
->>>>>>> 9b2e0e12
-
-  // Should show wizard step content
+  // In create mode, generator step should be visible (check WizardStep component instead)
   const wizardStep = wrapper.findComponent({ name: 'WizardStep' })
   expect(wizardStep.exists()).toBe(true)
+  expect(wizardStep.props('visible')).toBe(true)
 })
 
 test('Shows different steps for witsy vs a2a agents', async () => {
@@ -68,6 +57,12 @@
     }
   })
   await nextTick()
+  
+  // Navigate to general step to find goal field
+  const skipButton = witsyWrapper.find('button[name="skip"]')
+  await skipButton.trigger('click')
+  await nextTick()
+  
   expect(witsyWrapper.find('[name=goal]').exists()).toBe(true)
 
   // Test a2a agent (should not have Goal step)
@@ -108,7 +103,6 @@
   expect(steps[0].classes()).not.toContain('active')
 })
 
-<<<<<<< HEAD
 test('Shows form fields for information step', async () => {
   const wrapper: VueWrapper<any> = mount(Editor, {
     props: { 
@@ -116,6 +110,11 @@
       agent: new Agent()
     }
   })
+  await nextTick()
+
+  // Navigate to general step to see form fields
+  const skipButton = wrapper.find('button[name="skip"]')
+  await skipButton.trigger('click')
   await nextTick()
 
   // Should show name field
@@ -279,13 +278,33 @@
   const addStepButton = wrapper.find('button[name="add-step"]')
   expect(addStepButton.exists()).toBe(true)
   expect(addStepButton.text()).toContain('agent.create.workflow.addStep')
-=======
->>>>>>> 9b2e0e12
-
-
-
-
-<<<<<<< HEAD
+
+  // Should show delete button for second step (when expanded)
+  const stepPanels = wrapper.findAll('.step-panel')
+  const secondPanel = stepPanels[1]
+  await secondPanel.find('.panel-header').trigger('click')
+  await nextTick()
+
+  const deleteButton = secondPanel.find('.delete')
+  expect(deleteButton.exists()).toBe(true)
+})
+
+test('Shows invocation step with schedule and variables', async () => {
+  const agent = new Agent()
+  agent.steps = [
+    { prompt: 'Hello {{name}}, how are you?', tools: null, agents: [] }
+  ]
+  agent.schedule = '0 9 * * *'
+  agent.invocationValues = { name: 'World' }
+
+  const wrapper: VueWrapper<any> = mount(Editor, {
+    props: { 
+      mode: 'edit',
+      agent: agent
+    }
+  })
+  await nextTick()
+
   // Navigate to invocation step
   const steps = wrapper.findAll('.wizard-step')
   const invocationStep = steps.find(step => step.text().includes('agent.create.invocation.title'))
@@ -293,11 +312,23 @@
   
   await invocationStep!.trigger('click')
   await nextTick()
-=======
->>>>>>> 9b2e0e12
-
-
-
+
+  // Should show Scheduler component
+  const scheduler = wrapper.findComponent({ name: 'Scheduler' })
+  expect(scheduler.exists()).toBe(true)
+
+  // Should show variables table for prompt inputs
+  const variablesTable = wrapper.find('.variables')
+  expect(variablesTable.exists()).toBe(true)
+  
+  const variableRows = variablesTable.findAll('tbody tr')
+  expect(variableRows.length).toBe(1)
+  expect(variableRows[0].text()).toContain('name')
+
+  // Should show next runs display (since schedule is set)
+  const nextRunsSection = wrapper.find('[for="next"]')
+  expect(nextRunsSection).toBeTruthy()
+})
 
 test('Emits cancel event when cancel button clicked', async () => {
   const wrapper: VueWrapper<any> = mount(Editor, {
@@ -337,7 +368,6 @@
   expect(window.api.agents.save).toHaveBeenCalled()
 })
 
-<<<<<<< HEAD
 test('Shows ToolsMenu and AgentSelector components', async () => {
   const agent = new Agent()
   agent.steps = [
@@ -376,7 +406,7 @@
   expect(agentSelector.exists()).toBe(true)
 })
 
-test('Updates form fields when typing', async () => {
+test('Shows model settings step when available', async () => {
   const wrapper: VueWrapper<any> = mount(Editor, {
     props: { 
       mode: 'create',
@@ -385,26 +415,31 @@
   })
   await nextTick()
 
-  // Type in name field
-  const nameField = wrapper.find<HTMLInputElement>('input[name="name"]')
-  await nameField.setValue('New Agent Name')
-  
-  expect(nameField.element.value).toBe('New Agent Name')
-
-  // Type in description field
-  const descriptionField = wrapper.find<HTMLTextAreaElement>('textarea[name="description"]')
-  await descriptionField.setValue('New Agent Description')
-  
-  expect(descriptionField.element.value).toBe('New Agent Description')
-
-  // Change type field
-  const typeField = wrapper.find<HTMLSelectElement>('select[name="type"]')
-  await typeField.setValue('support')
-  
-  expect(typeField.element.value).toBe('support')
-})
-
-test('Shows model settings step when available', async () => {
+  // Navigate to model step by completing previous steps
+  const skipButton = wrapper.find('button[name="skip"]')
+  await skipButton.trigger('click')
+  await nextTick()
+  
+  // Complete general step
+  const nameField = wrapper.find('input[name="name"]')
+  await nameField.setValue('Test Agent')
+  const descriptionField = wrapper.find('textarea[name="description"]')
+  await descriptionField.setValue('Test Description')
+  const goalField = wrapper.find('textarea[name="goal"]')
+  await goalField.setValue('Test Goal')
+  const nextButton = wrapper.find('button[name="next"]')
+  await nextButton.trigger('click')
+  await nextTick()
+
+  // Should show model settings button
+  const buttons = wrapper.findAll('button')
+  const settingsBtn = buttons.find(btn => btn.text().includes('agent.create.llm.showModelSettings'))
+  expect(settingsBtn).toBeTruthy()
+})
+
+// === VALIDATION TESTS ===
+
+test('Validates information step - shows error for empty fields', async () => {
   const wrapper: VueWrapper<any> = mount(Editor, {
     props: { 
       mode: 'create',
@@ -413,20 +448,27 @@
   })
   await nextTick()
 
-  // Navigate to model step
-  const steps = wrapper.findAll('.wizard-step')
-  const modelStep = steps.find(step => step.text().includes('agent.create.llm.title'))
-  await modelStep!.trigger('click')
-  await nextTick()
-=======
-
->>>>>>> 9b2e0e12
-
-
-// === VALIDATION TESTS ===
-
-<<<<<<< HEAD
-test('Validates information step - shows error for empty fields', async () => {
+  // Navigate to general step first
+  const skipButton = wrapper.find('button[name="skip"]')
+  await skipButton.trigger('click')
+  await nextTick()
+
+  // Leave fields empty and try to proceed
+  const wizardStep = wrapper.findComponent({ name: 'WizardStep' })
+  
+  // Find and click the Next button (emits 'next' event)
+  await wizardStep.vm.$emit('next')
+  await nextTick()
+
+  // Should show error message in HTML (error prop should be passed to WizardStep)
+  expect(wizardStep.props('error')).toBeTruthy()
+  
+  // Should still be on the same step
+  const steps = wrapper.findAll('.wizard-step')
+  expect(steps[0].classes()).toContain('active')
+})
+
+test('Validates information step - proceeds when fields are filled', async () => {
   const wrapper: VueWrapper<any> = mount(Editor, {
     props: { 
       mode: 'create',
@@ -435,30 +477,9 @@
   })
   await nextTick()
 
-  // Leave fields empty and try to proceed
-  const wizardStep = wrapper.findComponent({ name: 'WizardStep' })
-  
-  // Find and click the Next button (emits 'next' event)
-  await wizardStep.vm.$emit('next')
-  await nextTick()
-
-  // Should show error message in HTML
-  const errorDiv = wizardStep.find('.error')
-  expect(errorDiv.exists()).toBe(true)
-  expect(errorDiv.text()).toBe('common.required.fieldsRequired')
-  
-  // Should still be on the same step
-  const steps = wrapper.findAll('.wizard-step')
-  expect(steps[0].classes()).toContain('active')
-})
-
-test('Validates information step - proceeds when fields are filled', async () => {
-  const wrapper: VueWrapper<any> = mount(Editor, {
-    props: { 
-      mode: 'create',
-      agent: new Agent()
-    }
-  })
+  // Navigate to general step first
+  const skipButton = wrapper.find('button[name="skip"]')
+  await skipButton.trigger('click')
   await nextTick()
 
   // Fill in required fields
@@ -469,15 +490,16 @@
   const goalField = wrapper.find<HTMLTextAreaElement>('textarea[name="goal"]')
   await goalField.setValue('Test Goal')
 
-  // Try to proceed
-  const wizardStep = wrapper.findComponent({ name: 'WizardStep' })
-  await wizardStep.vm.$emit('next')
-  await nextTick()
-
-  // Should move to next step (Goal step for witsy agents)
-  const steps = wrapper.findAll('.wizard-step')
-  expect(steps[1].classes()).toContain('active')
-  expect(steps[0].classes()).not.toContain('active')
+  // Try to proceed using next button
+  const nextButton = wrapper.find('button[name="next"]')
+  await nextButton.trigger('click')
+  await nextTick()
+
+  // Should move to next step (Model step for witsy agents)
+  const steps = wrapper.findAll('.wizard-step')
+  const activeStep = steps.find(step => step.classes().includes('active'))
+  expect(activeStep).toBeTruthy()
+  expect(activeStep!.text()).toContain('agent.create.llm.title')
 })
 
 test('Workflow step handles multiple steps correctly', async () => {
@@ -503,11 +525,15 @@
   const workflowStep = steps.find(step => step.text().includes('agent.create.workflow.title'))
   await workflowStep!.trigger('click')
   await nextTick()
-=======
-
->>>>>>> 9b2e0e12
-
-
+
+  // Should show multiple step panels
+  const stepPanels = wrapper.findAll('.step-panel')
+  expect(stepPanels.length).toBe(2)
+
+  // Should show workflow arrow between steps
+  const arrows = wrapper.findAll('.workflow-arrow')
+  expect(arrows.length).toBe(1)
+})
 
 test('Previous button functionality', async () => {
   const wrapper: VueWrapper<any> = mount(Editor, {
@@ -555,30 +581,47 @@
 
 // === WORKFLOW MANAGEMENT TESTS ===
 
-
-<<<<<<< HEAD
-  const wrapper: VueWrapper<any> = mount(Editor, {
-    props: { 
-      mode: 'edit',
-      agent: agent
-    }
-  })
-  await nextTick()
-
-  // Navigate to workflow step
-  const steps = wrapper.findAll('.wizard-step')
-  const workflowStep = steps.find(step => step.text().includes('agent.create.workflow.title'))
-  await workflowStep!.trigger('click')
-  await nextTick()
-=======
-
->>>>>>> 9b2e0e12
-
-
-
-
-
-<<<<<<< HEAD
+test('Adds new workflow step', async () => {
+  const agent = new Agent()
+  agent.steps = [
+    { prompt: 'Step 1', tools: null, agents: [] }
+  ]
+
+  const wrapper: VueWrapper<any> = mount(Editor, {
+    props: { 
+      mode: 'edit',
+      agent: agent
+    }
+  })
+  await nextTick()
+
+  // Navigate to workflow step
+  const steps = wrapper.findAll('.wizard-step')
+  const workflowStep = steps.find(step => step.text().includes('agent.create.workflow.title'))
+  await workflowStep!.trigger('click')
+  await nextTick()
+
+  // Initially should have 1 step panel
+  let stepPanels = wrapper.findAll('.step-panel')
+  expect(stepPanels.length).toBe(1)
+
+  // Click add step button
+  const addStepButton = wrapper.find('button[name="add-step"]')
+  await addStepButton.trigger('click')
+  await nextTick()
+
+  // Should now have 2 step panels
+  stepPanels = wrapper.findAll('.step-panel')
+  expect(stepPanels.length).toBe(2)
+})
+
+test('Deletes workflow step with confirmation', async () => {
+  const agent = new Agent()
+  agent.steps = [
+    { prompt: 'Step 1', tools: null, agents: [] },
+    { prompt: 'Step 2', tools: null, agents: [] }
+  ]
+
   const wrapper: VueWrapper<any> = mount(Editor, {
     props: { 
       mode: 'edit',
@@ -859,8 +902,6 @@
   // Find ContextMenuPlus and click on the clear button in footer
   const docRepoMenu = wrapper.findComponent({ name: 'ContextMenuPlus' })
   expect(docRepoMenu.exists()).toBe(true)
-=======
->>>>>>> 9b2e0e12
 
   // Should show footer with clear button since docrepo is assigned
   const clearButton = docRepoMenu.element.querySelector('.footer-select button')
@@ -873,7 +914,6 @@
   }
 })
 
-<<<<<<< HEAD
 test('Changing engine updates model selection', async () => {
   const wrapper: VueWrapper<any> = mount(Editor, {
     props: { 
@@ -897,13 +937,24 @@
   expect(wrapper.vm.agent.engine).toBe('engine2')
   expect(wrapper.vm.agent.model).toBe('model2')
 })
-=======
->>>>>>> 9b2e0e12
 
 // === INVOCATION & SCHEDULE TESTS ===
 
-
-<<<<<<< HEAD
+test('Shows next runs when schedule is set', async () => {
+  const agent = new Agent()
+  agent.schedule = '0 9 * * *' // 9 AM daily
+  agent.steps = [
+    { prompt: 'Hello', tools: null, agents: [] }
+  ]
+
+  const wrapper: VueWrapper<any> = mount(Editor, {
+    props: { 
+      mode: 'edit',
+      agent: agent
+    }
+  })
+  await nextTick()
+
   // Navigate to invocation step
   const steps = wrapper.findAll('.wizard-step')
   const invocationStep = steps.find(step => step.text().includes('agent.create.invocation.title'))
@@ -988,30 +1039,10 @@
     props: { 
       mode: 'edit',
       agent: new Agent()
-=======
-
-
-// === SAVE VALIDATION TESTS ===
-
-test('Save validation - calls save API when all required fields are present', async () => {
-  const agent = new Agent()
-  agent.name = 'Test Agent'
-  agent.description = 'Test Description'
-  agent.steps = [
-    { prompt: 'Hello {{name}}', tools: null, agents: [] }
-  ]
-  agent.invocationValues = { name: 'World' } // Provide required values
-
-  const wrapper: VueWrapper<any> = mount(Editor, {
-    props: { 
-      mode: 'edit',
-      agent: agent
->>>>>>> 9b2e0e12
-    }
-  })
-  await nextTick()
-
-<<<<<<< HEAD
+    }
+  })
+  await nextTick()
+
   // Navigate to model step first
   const steps = wrapper.findAll('.wizard-step')
   const modelStep = steps.find(step => step.text().includes('agent.create.llm.title'))
@@ -1493,23 +1524,4 @@
 
   const jsonButton = wrapper.find('.step-actions .structured-output')
   expect(jsonButton.classes()).not.toContain('active')
-})
-=======
-  // Try to save
-  const saveButton = wrapper.find('.md-master-footer button:last-child')
-  await saveButton.trigger('click')
-  await nextTick()
-
-  // Should call the save API
-  expect(window.api.agents.save).toHaveBeenCalled()
-})
-
-// === SETTINGS STEP TESTS ===
-
-
-// === JSON SCHEMA TESTS ===
-
-
-
-
->>>>>>> 9b2e0e12
+})