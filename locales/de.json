--- conflicted
+++ resolved
@@ -2268,11 +2268,7 @@
       }
     },
     "mcp": {
-<<<<<<< HEAD
-      "addCustomServer": "Add server",
-=======
       "addCustomServer": "MCP-Server hinzufügen…",
->>>>>>> 98c0e5fb
       "confirmDelete": "Sind Sie sicher, dass Sie diesen Server löschen möchten?",
       "connectedToServers": "Verbunden mit {count} MCP-Server{count > 1 ? 'n' : ''}",
       "copyInstallCommand": "Sie können den Installationsbefehl in Ihre Zwischenablage kopieren und im Terminal ausprobieren.",
