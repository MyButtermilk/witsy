--- conflicted
+++ resolved
@@ -2437,11 +2437,7 @@
         "twoSeconds": "2 secondes"
       },
       "soniox": {
-<<<<<<< HEAD
-        "cleanup": "Auto-delete transcriptions after completion"
-=======
         "cleanup": "Suppression automatique des transcriptions après achèvement"
->>>>>>> 918015ad
       },
       "spokenLanguage": "Langue parlée",
       "tabs": {
