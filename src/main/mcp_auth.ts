--- conflicted
+++ resolved
@@ -72,200 +72,6 @@
 
 }
 
-<<<<<<< HEAD
-=======
-/**
- * OAuth flow manager for MCP servers
- */
-// Global OAuth callback server singleton
-class OAuthCallbackServer {
-
-  private static instance: OAuthCallbackServer | null = null
-  private server: any = null
-  private port: number | null = null
-  private pendingCallbacks: Map<string, { resolve: (code: string) => void, reject: (error: Error) => void, timeout: NodeJS.Timeout }> = new Map()
-  private createServer: typeof defaultCreateServer
-
-  get callbackPort(): number | null {
-    return this.port
-  }
-
-  private constructor(createServer: typeof defaultCreateServer = defaultCreateServer) {
-    this.createServer = createServer
-  }
-
-  static getInstance(createServer?: typeof defaultCreateServer): OAuthCallbackServer {
-    if (!OAuthCallbackServer.instance) {
-      OAuthCallbackServer.instance = new OAuthCallbackServer(createServer)
-    }
-    return OAuthCallbackServer.instance
-  }
-
-  async waitForCallback(flowId: string): Promise<string> {
-    // Start server if not already running (outside the Promise)
-    await this.ensureServerRunning()
-    
-    return new Promise<string>((resolve, reject) => {
-      // Set up timeout for this specific flow
-      const timeout = setTimeout(() => {
-        console.log(`[OAuth] OAuth callback timeout for flow ${flowId}`)
-        this.pendingCallbacks.delete(flowId)
-        reject(new Error('OAuth callback timeout'))
-        
-        // // If no more pending callbacks, shutdown server
-        // if (this.pendingCallbacks.size === 0) {
-        //   this.shutdown()
-        // }
-      }, 300000) // 5 minute timeout
-
-      // Store the callback handlers
-      console.log(`[OAuth] Storing pending callback for flowId: ${flowId}...`)
-      this.pendingCallbacks.set(flowId, { resolve, reject, timeout })
-    })
-  }
-
-  async ensureServerRunning(): Promise<void> {
-    if (this.server) {
-      console.log('[OAuth] OAuth callback server already running, reusing...')
-      return
-    }
-
-    // localization
-    const t = useI18n(app);
-
-    // Find an available port starting from 8090
-    this.port = await portfinder.getPortPromise({ port: 8090 })
-    console.log(`[OAuth] Starting OAuth callback server on port ${this.port}...`)
-    this.server = this.createServer((req, res) => {
-
-      // Ignore favicon requests
-      if (req.url === '/favicon.ico') {
-        res.writeHead(404)
-        res.end()
-        return
-      }
-
-      console.log(`[OAuth] Received OAuth callback: ${req.url}`)
-      const parsedUrl = new URL(req.url || '', 'http://localhost')
-      const code = parsedUrl.searchParams.get('code')
-      const error = parsedUrl.searchParams.get('error')
-      const state = parsedUrl.searchParams.get('state') || 'default' // Use state to identify flow
-
-      const pendingCallback = this.pendingCallbacks.get(state)
-      
-      if (code && pendingCallback) {
-        console.log(`[OAuth] Authorization code received for flow ${state}: ${code?.substring(0, 10)}...`)
-        res.writeHead(200, { 'Content-Type': 'text/html' })
-        res.end(`
-          <!DOCTYPE html>
-          <html lang="en">
-            <head>
-              <meta charset="UTF-8">
-              <meta name="viewport" content="width=device-width, initial-scale=1.0">
-              <title>OAuth Authorization Successful</title>
-              <style>
-                body { font-family: -apple-system, BlinkMacSystemFont, 'Segoe UI', Roboto, sans-serif; margin: 0; padding: 60px 20px; background: rgb(252, 250, 248); color: black; text-align: center; min-height: 100vh; box-sizing: border-box; display: flex; flex-direction: column; align-items: center; padding-top: 12.5%; }
-                .logo { width: 8rem; height: 8rem; margin-bottom: 2rem;   transform: rotate(5deg); }
-                h1 { font-size: 28pt; font-weight: 600; margin: 0 0 1rem 0; }
-                p { font-size: 16pt; opacity: 0.8; margin: 0; line-height: 1.5; }
-              </style>
-            </head>
-            <body>
-              <img src="https://witsy.bonamy.fr/img/logo.png" alt="Witsy" class="logo">
-              <h1>${t('mcp.oauth.success.title')}</h1>
-              <p>${t('mcp.oauth.success.message')}</p>
-              <script>setTimeout(() => window.close(), 2000);</script>
-            </body>
-          </html>
-        `)
-
-        // Clean up this specific callback
-        clearTimeout(pendingCallback.timeout)
-        this.pendingCallbacks.delete(state)
-        pendingCallback.resolve(code)
-
-        // If no more pending callbacks, shutdown server after a delay
-        // if (this.pendingCallbacks.size === 0) {
-        //   setTimeout(() => this.shutdown(), 30000)
-        // }
-      } else if (error) {
-        console.log(`[OAuth] Authorization error for flow ${state}: ${error}`)
-        res.writeHead(400, { 'Content-Type': 'text/html' })
-        res.end(`
-          <!DOCTYPE html>
-          <html lang="en">
-            <head>
-              <meta charset="UTF-8">
-              <meta name="viewport" content="width=device-width, initial-scale=1.0">
-              <title>OAuth Authorization Failed</title>
-              <style>
-                body { font-family: -apple-system, BlinkMacSystemFont, 'Segoe UI', Roboto, sans-serif; margin: 0; padding: 60px 20px; background: #0f172a; color: #ffffff; text-align: center; min-height: 100vh; box-sizing: border-box; display: flex; flex-direction: column; justify-content: center; align-items: center; }
-                .logo { width: 64px; height: 64px; margin-bottom: 32px; }
-                h1 { font-size: 28px; font-weight: 600; margin: 0 0 16px 0; color: #ef4444; }
-                p { font-size: 16px; opacity: 0.8; margin: 0; line-height: 1.5; }
-              </style>
-            </head>
-            <body>
-              <img src="https://witsy.bonamy.fr/img/logo.png" alt="Witsy" class="logo">
-              <h1 data-i18n="oauth.error.title">Authorization Failed</h1>
-              <p data-i18n="oauth.error.message">Error: ${error}</p>
-            </body>
-          </html>
-        `)
-
-        if (pendingCallback) {
-          clearTimeout(pendingCallback.timeout)
-          this.pendingCallbacks.delete(state)
-          pendingCallback.reject(new Error(`OAuth authorization failed: ${error}`))
-        }
-
-        // If no more pending callbacks, shutdown server
-        // if (this.pendingCallbacks.size === 0) {
-        //   setTimeout(() => this.shutdown(), 30000)
-        // }
-      } else {
-        console.log(`[OAuth] Invalid OAuth callback: no code, state or error parameter or pendingCallback not found: code: ${code}, state: ${state}, error: ${error}`)
-        res.writeHead(400)
-        res.end('Bad request')
-
-        if (pendingCallback) {
-          clearTimeout(pendingCallback.timeout)
-          this.pendingCallbacks.delete(state)
-          pendingCallback.reject(new Error('No authorization code provided'))
-        }
-      }
-    })
-
-    this.server.listen(this.port, () => {
-      console.log(`[OAuth] OAuth callback server listening on http://localhost:${this.port}`)
-    })
-
-    this.server.on('error', (err: any) => {
-      if (err.code === 'EADDRINUSE') {
-        console.log(`[OAuth] Port ${this.port} is already in use - OAuth callback server may already be running`)
-      } else {
-        console.error('[OAuth] OAuth callback server error:', err)
-      }
-    })
-  }
-
-  private shutdown(): void {
-    if (this.server) {
-      console.log('[OAuth] Shutting down OAuth callback server')
-      this.server.close()
-      this.server = null
-      
-      // Clean up any remaining callbacks
-      for (const [flowId, callback] of this.pendingCallbacks) {
-        clearTimeout(callback.timeout)
-        callback.reject(new Error(`OAuth server shutdown (flow ${flowId})`))
-      }
-      this.pendingCallbacks.clear()
-    }
-  }
-}
-
->>>>>>> 0e1e36f6
 export default class McpOAuthManager {
   private app: App
   private client: Client | null = null
@@ -311,7 +117,7 @@
     const pendingCallback = this.pendingCallbacks.get(state)
     
     if (code && pendingCallback) {
-      console.log(`✅ Authorization code received for MCP flow ${state}: ${code.substring(0, 10)}...`)
+      console.log(`[oauth] Authorization code received for MCP flow ${state}: ${code.substring(0, 10)}...`)
       res.writeHead(200, { 'Content-Type': 'text/html' })
       res.end(`
         <!DOCTYPE html>
@@ -342,7 +148,7 @@
       pendingCallback.resolve(code)
 
     } else if (error) {
-      console.log(`❌ Authorization error for MCP flow ${state}: ${error}`)
+      console.log(`[oauth] Authorization error for MCP flow ${state}: ${error}`)
       res.writeHead(400, { 'Content-Type': 'text/html' })
       res.end(`
         <!DOCTYPE html>
@@ -372,7 +178,7 @@
         pendingCallback.reject(new Error(`OAuth authorization failed: ${error}`))
       }
     } else {
-      console.log(`❌ Invalid MCP OAuth callback: missing code/error or callback not found`)
+      console.log(`[oauth] Invalid MCP OAuth callback: missing code/error or callback not found`)
       res.writeHead(400)
       res.end('Bad request')
 
@@ -391,12 +197,12 @@
     await this.httpServer.ensureServerRunning()
     return new Promise<string>((resolve, reject) => {
       const timeout = setTimeout(() => {
-        console.log(`⏰ MCP OAuth callback timeout for flow ${flowId}`)
+        console.log(`[oauth] MCP OAuth callback timeout for flow ${flowId}`)
         this.pendingCallbacks.delete(flowId)
         reject(new Error('OAuth callback timeout'))
       }, 300000) // 5 minute timeout
 
-      console.log(`✅ Storing pending MCP callback for flowId: ${flowId}`)
+      console.log(`[oauth] Storing pending MCP callback for flowId: ${flowId}`)
       this.pendingCallbacks.set(flowId, { resolve, reject, timeout })
     })
   }
@@ -492,7 +298,7 @@
    * Opens the authorization URL in the user's default browser
    */
   private async openBrowser(url: string): Promise<void> {
-    console.log(`[OAuth] Opening browser for authorization: ${url}`);
+    console.log(`[oauth] Opening browser for authorization: ${url}`);
 
     // Use shell.openExternal for Electron instead of exec for cross-platform compatibility
     shell.openExternal(url);
@@ -506,20 +312,15 @@
     clientMetadata: OAuthClientMetadata,
     clientCredentials?: { client_id: string; client_secret: string }
   ): Promise<string> {
-    console.log(`[OAuth] Attempting to connect to ${url}...`);
+    console.log(`[oauth] Attempting to connect to ${url}...`);
     this.serverUrl = url;
     
     // Generate unique flow ID for this OAuth attempt
     const flowId = `oauth_${Date.now()}_${Math.random().toString(36).substring(2, 9)}`
-    console.log(`[OAuth] OAuth flow ID: ${flowId}`)
-    
-<<<<<<< HEAD
-    console.log('🔐 Creating OAuth provider...');
+    console.log(`[oauth] OAuth flow ID: ${flowId}`)
+
+    console.log(`[oauth] Creating OAuth provider...`);
     const callbackUrl = `${this.httpServer.getBaseUrl()}/mcp/callback`
-=======
-    console.log('[OAuth] Creating OAuth provider...');
-    const callbackUrl = `http://localhost:${this.callbackServer.callbackPort}/callback`
->>>>>>> 0e1e36f6
     const oauthProvider = new McpOAuthClientProvider(
       callbackUrl,
       clientMetadata,
@@ -528,7 +329,7 @@
         const urlWithState = new URL(redirectUrl.toString())
         urlWithState.searchParams.set('state', flowId)
         
-        console.log(`[OAuth] OAuth redirect handler called - opening browser`);
+        console.log(`[oauth] OAuth redirect handler called - opening browser`);
         console.log(`Opening browser to: ${urlWithState.toString()}`);
         this.openBrowser(urlWithState.toString());
       },
@@ -537,7 +338,7 @@
     
     // Set client credentials if provided (for servers that don't support dynamic registration)
     if (clientCredentials) {
-      console.log('[OAuth] Using provided client credentials');
+      console.log('[oauth] Using provided client credentials');
       const clientInformation = {
         client_id: clientCredentials.client_id,
         client_secret: clientCredentials.client_secret,
@@ -550,16 +351,16 @@
       oauthProvider.saveClientInformation(clientInformation);
     }
     
-    console.log('[OAuth] OAuth provider created');
-
-    console.log('[OAuth] Creating MCP client...');
+    console.log('[oauth] OAuth provider created');
+
+    console.log('[oauth] Creating MCP client...');
     this.client = new Client({
       name: `${useI18n(app)('common.appName').toLowerCase()}-oauth-client`,
       version: '1.0.0',
     }, { capabilities: {} });
-    console.log('[OAuth] Client created');
-
-    console.log('[OAuth] Starting OAuth flow...');
+    console.log('[oauth] Client created');
+
+    console.log('[oauth] Starting OAuth flow...');
     await this.attemptConnection(oauthProvider, flowId);
     
     // Return the OAuth configuration with tokens
@@ -575,35 +376,27 @@
    * Attempt connection - matches reference implementation exactly
    */
   private async attemptConnection(oauthProvider: McpOAuthClientProvider, flowId: string): Promise<void> {
-    console.log('[OAuth] Creating transport with OAuth provider...');
+    console.log('[oauth] Creating transport with OAuth provider...');
     const baseUrl = new URL(this.serverUrl);
     const transport = new StreamableHTTPClientTransport(baseUrl, {
       authProvider: oauthProvider
     });
-    console.log('[OAuth] Transport created');
+    console.log('[oauth] Transport created');
 
     try {
-      console.log('[OAuth] Attempting connection (this will trigger OAuth redirect)...');
+      console.log('[oauth] Attempting connection (this will trigger OAuth redirect)...');
       await this.client!.connect(transport);
-      console.log('[OAuth] Connected successfully');
+      console.log('[oauth] Connected successfully');
     } catch (error) {
       if (error instanceof UnauthorizedError) {
-<<<<<<< HEAD
-        console.log('🔐 OAuth required - waiting for authorization...');
+        console.log('[oauth] OAuth required - waiting for authorization...');
         const authCode = await this.waitForCallback(flowId);
-        console.log('🔐 Authorization code received:', authCode);
+        console.log('[oauth] Authorization code received:', authCode);
         await transport.finishAuth(authCode);
-        console.log('🔌 Reconnecting with authenticated transport...');
-=======
-        console.log('[OAuth] OAuth required - waiting for authorization...');
-        const authCode = await this.callbackServer.waitForCallback(flowId);
-        await transport.finishAuth(authCode);
-        console.log('[OAuth] Authorization code received:', authCode);
-        console.log('[OAuth] Reconnecting with authenticated transport...');
->>>>>>> 0e1e36f6
+        console.log('[oauth] Reconnecting with authenticated transport...');
         await this.attemptConnection(oauthProvider, flowId);
       } else {
-        console.error('[OAuth] Connection failed with non-auth error:', error);
+        console.error('[oauth] Connection failed with non-auth error:', error);
         throw error;
       }
     }
