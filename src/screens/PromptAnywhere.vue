<template>
  <div class="anywhere" @mousedown="onMouseDown" @mouseup="onMouseUp">
    <div class="container" :style="{ top: `calc(${containerTop}px + var(--padding-top))`, left: `${containerLeft}px`, width: `${containerWidth}px` }" >
      <ResizableHorizontal :min-width="500" :resize-elems="false" @resize="onPromptResize">
        <Prompt 
          ref="prompt" 
          :chat="chat" 
          :history-provider="historyProvider" 
          :placeholder="t('common.askMeAnything')" 
          menus-position="below" 
          :enable-doc-repo="false" 
          :enable-attachments="true" 
          :enable-experts="true" 
          :enable-commands="true" 
          :enable-conversations="false"
          @mousedown.stop="onMouseDownPrompt"
          @prompt="onSendPrompt"
          @stop="onStopGeneration"
        >
          <template #after>
            <div class="app" v-if="sourceApp">
              <img class="icon" :src="iconData" /> {{ t('common.workingWith') }} {{ sourceApp.name }}
            </div>
          </template>
          <template #actions>
            <div class="info" v-if="chat"><span @click="onEngineModel">
              <GlobeIcon /> {{ llmManager.getEngineName(chat.engine) }} / {{ chat.model }}
            </span></div>
          </template>
        </Prompt>
      </ResizableHorizontal>
      <div class="spacer" />
      <ResizableHorizontal :min-width="500" :resize-elems="false" @resize="onResponseResize" v-if="response">
        <OutputPanel ref="output" :message="response" :source-app="showParams?.sourceApp" :show-replace="showReplace" @close="onClose" @clear="onClear" @chat="onChat" @retry="onRetry" @drag="startDrag"/>
      </ResizableHorizontal>
    </div>
  </div>
  <EngineModelPicker ref="engineModelPicker" :engine="chat.engine" :model="chat.model" :disable-streaming="store.config.prompt.disableStreaming" :disable-tools="store.config.prompt.disableTools" @save="onUpdateEngineModel" v-if="chat"/>
</template>

<script setup lang="ts">
<<<<<<< HEAD
import { GlobeIcon } from 'lucide-vue-next'
=======
import { fullExpertI18n, i18nInstructions, t } from '../services/i18n'
import { anyDict, ExternalApp } from '../types'
import { ref, computed, onMounted, onUnmounted, provide } from 'vue'
import { store } from '../services/store'
import { availablePlugins } from '../plugins/plugins'
>>>>>>> 18326581
import { LlmEngine } from 'multi-llm-ts'
import { computed, onMounted, onUnmounted, provide, ref } from 'vue'
import OutputPanel from '../components/OutputPanel.vue'
import Prompt, { SendPromptParams } from '../components/Prompt.vue'
import ResizableHorizontal from '../components/ResizableHorizontal.vue'
import LlmFactory, { ILlmManager } from '../llms/llm'
import Chat from '../models/chat'
import Message from '../models/message'
import { availablePlugins } from '../plugins/plugins'
import EngineModelPicker from '../screens/EngineModelPicker.vue'
import Generator from '../services/generator'
import { expertI18n, i18nInstructions, t } from '../services/i18n'
import { store } from '../services/store'
import { anyDict, ExternalApp } from '../types'

const promptChatTimeout = 1000 * 60 * 5

// load store
store.load()

// init stuff
const generator = new Generator(store.config)
const llmManager: ILlmManager = LlmFactory.manager(store.config)

const prompt = ref<typeof Prompt>(null)
const engineModelPicker = ref<typeof EngineModelPicker>(null)
const sourceApp = ref<ExternalApp | null>(null)
const output = ref(null)
const chat = ref<Chat>(new Chat())
const response = ref<Message>(null)
const showReplace = ref(false)

const containerTop = ref(0)
const containerLeft = ref(0)
const containerWidth = ref(900)
let isDragging = false
let dragStartX = 0
let dragStartY = 0

let showParams: anyDict = {}
const props = defineProps({
  extra: Object
})

type LastViewed = {
  uuid: string,
  when: number,
}

let llm: LlmEngine = null
let hiddenPrompt: string|null = null
let addedToHistory = false
let lastSeenChat: LastViewed = null
let mouseDownToClose = false

const iconData = computed(() => {
  return `data:${sourceApp.value.icon.mimeType};base64,${sourceApp.value.icon.contents}`
})

const historyProvider = () => store.history.quickPrompts

// for reasoning toggling
provide('showReasoning', ref(false))
provide('onToggleReasoning', () => {})

onMounted(() => {
  
  // shortcuts work better at document level
  document.addEventListener('keyup', onKeyUp)
  document.addEventListener('keydown', onKeyDown)  

  // events
  window.api.on('start-dictation', onDictate)
  window.api.on('show', onShow)

  // query params
  if (props.extra) {
    processQueryParams(props.extra)
  }

})

onUnmounted(() => {
  document.removeEventListener('keydown', onKeyDown)
  document.removeEventListener('keyup', onKeyUp)
  window.api.off('start-dictation', onDictate)
  window.api.off('show', onShow)
})

const onShow = (params?: anyDict) => {
  processQueryParams(params)
}

const onDictate = () => {
  prompt.value?.startDictation()
}

const processQueryParams = (params?: anyDict) => {

  // log
  console.log('Processing query params', JSON.stringify(params))
  showParams = params

  // reset stuff
  hiddenPrompt = null
  sourceApp.value = null
  let userPrompt = null
  let userEngine = null
  let userModel = null
  let userExpert = null

  // replace is easy
  showReplace.value = params?.replace || false

  // auto-select prompt
  if (params?.promptId) {
    userPrompt = window.api.automation.getText(params.promptId)
    if (userPrompt?.length) {
      console.log(`Triggered with prompt: ${userPrompt.replaceAll('\n', '').substring(0, 50)}...`)
      userEngine = params.engine
      userModel = params.model
    } else {
      console.error(`Prompt with id ${params.promptId} not found`)
    }
  }

  // auto-select expert
  if (params?.sourceApp) {
    for (const expert of store.experts) {
      if (expert.state === 'enabled' && expert.triggerApps?.find((app) => app.identifier == params.sourceApp.id)) {
        console.log(`Triggered on ${params.sourceApp.id}: filling prompt with expert ${expert.name}`)
        userExpert = expert
        break
      }
    }
  }

  // if we have a user prompt we start over
  if (userPrompt?.length) {
    chat.value = null
    response.value = null
  }

  // source app
  if (userPrompt?.length && params?.sourceApp) {
    sourceApp.value = window.api.file.getAppInfo(params.sourceApp.path)
    if (sourceApp.value) {
      hiddenPrompt = userPrompt
      userPrompt = null
    }
  }
  
  // see if chat is not that old
  if (chat.value !== null) {
    if (lastSeenChat == null || lastSeenChat.uuid !== chat.value.uuid || lastSeenChat.when < Date.now() - promptChatTimeout) {
      chat.value = null
    } else {
      if (chat.value.hasMessages()) {
        response.value = chat.value.lastMessage()
      } else {
        response.value = null
      }
    }
  }

  // should we reinit?
  if (chat.value === null) {
    initChat()
  }

  // init llm
  initLlm(userEngine, userModel)

  // execute
  if (params?.execute) {
    onSendPrompt({ prompt: userPrompt, expert: userExpert })
    return
  }

  // focus prompt
  if (prompt.value) {
    prompt.value.setPrompt(userPrompt || undefined)
    prompt.value.setExpert(userExpert)
    prompt.value.focus()
  }

}

const onMouseDownPrompt = (event: MouseEvent) => {
  if ((event?.target as HTMLElement)?.classList.contains('actions')) {
    startDrag(event)
  }
}

const startDrag = (event: MouseEvent) => {

  // Only proceed if it's a primary button click (usually left mouse button)
  if (event.button !== 0) return
  
  // Prevent default behavior to avoid text selection during drag
  event.preventDefault()
  
  isDragging = true
  dragStartX = event.clientX - containerLeft.value
  dragStartY = event.clientY - containerTop.value
  
  // Add event listeners for dragging
  document.addEventListener('mousemove', onDrag)
  document.addEventListener('mouseup', stopDrag)
}

const onDrag = (event: MouseEvent) => {
  if (!isDragging) return
  containerLeft.value = event.clientX - dragStartX
  containerTop.value = event.clientY - dragStartY
}

const stopDrag = () => {
  isDragging = false
  document.removeEventListener('mousemove', onDrag)
  document.removeEventListener('mouseup', stopDrag)
}

const initChat = () => {

  // init thread
  chat.value = new Chat()
  chat.value.title = null
  chat.value.disableStreaming = store.config.prompt.disableStreaming

  // reset stuff
  response.value = null
  addedToHistory = false

}

const initLlm = (engine?: string, model?: string, disableTools?: boolean) => {

  // get engine and model
  engine = engine || store.config.prompt.engine
  model = model || store.config.prompt.model
  disableTools = disableTools || store.config.prompt.disableTools
  if (!engine.length || !model.length) {
    ({ engine, model } = llmManager.getChatEngineModel(false))
  }

  // set engine model
  chat.value.setEngineModel(engine, model)
  store.initChatWithDefaults(chat.value)

  // log
  console.log(`initialize prompt window llm: ${engine} ${model} ${disableTools ? 'without tools' : 'with tools'}`)
  
  // init llm
  llm = llmManager.igniteEngine(engine)

  // tools
  llmManager.loadTools(llm, availablePlugins, disableTools ? [] : null)

}

const onEngineModel = () => {
  engineModelPicker.value.show()
}

const onUpdateEngineModel = (payload: { engine: string, model: string, disableStreaming: boolean, disableTools: boolean }) => {
  const { engine, model, disableStreaming, disableTools } = payload
  if (store.config.prompt.engine === '' && store.config.prompt.model === '') {
    store.config.llm.engine = engine
    store.config.engines[engine].model.chat = model
  } else {
    store.config.prompt.engine = engine
    store.config.prompt.model = model
  }
  store.config.prompt.disableStreaming = disableStreaming
  store.config.prompt.disableTools = disableTools
  store.saveSettings()
  initLlm(engine, model, disableTools)
  if (chat.value) {
    chat.value.disableStreaming = store.config.prompt.disableStreaming
  }
}

const onKeyDown = (ev: KeyboardEvent) => {

  // all this requires we have a response
  if (!response.value) return

  const isCommand = !ev.shiftKey && !ev.altKey && (ev.metaKey || ev.ctrlKey)
  const isShiftCommand = ev.shiftKey && !ev.altKey && (ev.metaKey || ev.ctrlKey)

  // now check
  /*if (isCommand && ev.key == 'x') {
    ev.preventDefault()
    onClear()
  } else if (isCommand && ev.key == 's') {
    ev.preventDefault()
    onChat()
  } else */if (isShiftCommand && ev.key.toLocaleLowerCase() == 's') {
    ev.preventDefault()
    saveChat()
  }

}

const onKeyUp = (event: KeyboardEvent) => {
  if (event.key === 'Escape') {
    if (prompt.value?.getPrompt()?.length) {
      prompt.value.setPrompt('')
    } else if (!prompt.value.isContextMenuOpen() && !document.querySelector('dialog[open]')) {
      onClose()
    }
  }
}

const onMouseDown = (ev: MouseEvent) => {
  const target = ev.target as HTMLElement
  mouseDownToClose = (target.classList.contains('anywhere') || target.classList.contains('container'))
}

const onMouseUp = (ev: MouseEvent) => {
  if (!mouseDownToClose) return
  const target = ev.target as HTMLElement
  if (target.classList.contains('anywhere') || target.classList.contains('container')) {
    onClose()
  }
}

const cleanUp = () => {
  prompt.value?.setPrompt()
  output.value?.cleanUp()
  response.value = null
}

const onClear = () => {

  // stop generation
  onStopGeneration()

  // reset all messages
  initChat()
  initLlm()

  // reset response
  output.value?.cleanUp()
  response.value = null

  // focus prompt
  if (prompt.value) {
    prompt.value.setPrompt()
    prompt.value.focus()
  }

}

const onClose = () => {

  // save last seen chat
  if (chat.value !== null) {
    lastSeenChat = { uuid: chat.value.uuid, when: Date.now() }
  } else {
    lastSeenChat = null
  }

  // cleanup
  cleanUp()

  // // remove listeners
  // document.removeEventListener('keyup', onKeyUp)
  // document.removeEventListener('keydown', onKeyDown)

  // done
  window.api.anywhere.close(showParams?.sourceApp)
}

const onStopGeneration = () => {
  generator.stop()
}

const onSendPrompt = async (params: SendPromptParams) => {

  try {

    // deconstruct params
    const { instructions, prompt, attachments, docrepo, expert } = params
    //console.log('PromptAnywhere.onSendPrompt', prompt, attachment, docrepo, expert)
  
    // this should not happen but it happens
    if (chat.value === null) {
      initChat()
      initLlm()
    }
    if (llm === null) {
      initLlm()
    }

    // system instructions
    const systemInstructions = generator.getSystemInstructions(instructions)
    if (chat.value.messages.length === 0) {
      chat.value.addMessage(new Message('system', systemInstructions))
    } else if (instructions) {
      chat.value.messages[0].content = systemInstructions
    }

    // final prompt
    const finalPrompt = hiddenPrompt ? `${hiddenPrompt} ${prompt||''}` : prompt;
    sourceApp.value = null
    hiddenPrompt = null

    // save
    store.addQuickPrompt(finalPrompt)

    // update thread
    const userMessage = new Message('user', finalPrompt)
    userMessage.setExpert(fullExpertI18n(expert))
    for (const attachment of attachments ?? []) {
      attachment.loadContents()
      userMessage.attach(attachment)
    }
    chat.value.addMessage(userMessage)

    // set response
    response.value = new Message('assistant')
    chat.value.addMessage(response.value)

    // now generate
    await generator.generate(llm, chat.value.messages, {
      ...chat.value.modelOpts,
      model: chat.value.model,
      streaming: !chat.value.disableStreaming,
      docrepo: docrepo,
      sources: true,
    })

    // save?
    if (store.config.prompt.autosave) {
      saveChat()
    }

    // command action
    if (showParams?.action === 'copy') {
      output.value.onCopy()
      onClose()
    } else if (showParams?.action === 'insert') {
      output.value.onInsert()
    } else if (showParams?.action === 'replace') {
      output.value.onReplace()
    }

  } catch (err) {
    console.error(err)
    response.value.setText('An error occurred while generating the response.')
  }

}

const saveChat = async () => {

  // we need a title
  if (!chat.value.title) {
    const model = llmManager.getChatModel(chat.value.engine, chat.value.model)
    const title = await llm.complete(model, [
      ...chat.value.messages,
      new Message('user', i18nInstructions(store.config, 'instructions.utils.titlingUser'))
    ], { tools: false })
    chat.value.title = title.content
  }

  // add to history
  if (!addedToHistory) {
    store.addChat(chat.value)
    addedToHistory = true
  }

  // now save
  store.saveHistory()

}

const onChat = async () => {

  // make sure it is saved
  await saveChat()
  
  // continue
  window.api.chat.open(chat.value.uuid)
  onClose()

}

const onRetry = () => {

  // remove response
  chat.value.messages.pop()

  // now pop the prompt
  const lastMessage = chat.value.messages.pop()

  // and retry
  onSendPrompt({
    instructions: chat.value.instructions,
    prompt: lastMessage.content,
    attachments: lastMessage.attachments,
    docrepo: chat.value.docrepo,
    expert: lastMessage.expert
  })

}

const onPromptResize = (deltaX: number) => {
  containerLeft.value += deltaX / 2
  containerWidth.value += deltaX
}

const onResponseResize = (deltaX: number) => {
  containerLeft.value += deltaX / 2
  containerWidth.value += deltaX
}

</script>


<style scoped>

.anywhere {
  
  height: 100vh;
  background-color: transparent;
  -webkit-app-region: no-drag;

  display: flex;
  flex-direction: column;
  align-items: center;
  justify-content: stretch;

  .container {

    --width-ratio: 2.25;
    --padding-top: 12%;
    --border-radius: 16px;

    position: relative;
    padding-left: 16px;
    padding-right: 16px;
    margin: 0 auto;

    display: flex;
    height: calc(100% - (1.5 * var(--padding-top)));
    flex-direction: column;
    justify-content: start;
    align-items: stretch;
    overflow: hidden;

    .prompt {
      box-shadow: var(--window-box-shadow);
      border-radius: var(--border-radius);
      resize: horizontal;
      padding: 1rem 1.25rem;
    }

    /* this is to have space between prompt and response */
    /* that does not close the window if clicked */
    .spacer {
      flex: 0 0 32px;
    }

  }

}

</style>

<style>

.anywhere {

  .prompt, .response {
    opacity: 0.95;
    background-color: var(--anywhere-bg-color);
  }

  @media (prefers-color-scheme: dark) {
    .prompt, .response {
      opacity: 1.0;
    }
  }

  .prompt {

    .app {
      width: calc(100% - 12px);
      display: flex;
      flex-direction: row;
      background-color: var(--source-app-bg-color);
      color: var(--source-app-text-color);
      border-radius: 8px;
      align-items: center;
      padding: 2px 8px;
      margin-bottom: 8px;
      font-size: 11pt;
      font-weight: var(--font-weight-medium);
      .icon {
        padding: 0px;
        margin: 0px;
        width: 28px;
        height: 28px;
        margin-right: 4px;
      }
    }

    .attachments {
      padding-left: 0.25rem;
      .attachment {
        opacity: 0.8;
        border-color: color-mix(in srgb, var(--prompt-input-border-color), var(--text-color) 50%);
      }
    }

    .input {

      .textarea-wrapper {
        textarea {
          max-height: 100px;
          background-color: var(--anywhere-bg-color);
          padding: 6px 16px 6px 8px;
          font-size: 16pt;
          &::placeholder {
            opacity: 0.5;
          }
        }

        .icon.left {
          margin: 4px 0px 0px 8px !important;
          svg {
            font-size: 14pt;
            height: auto;
          }
        }

      }
    }
    
    .actions {
      
      width: calc(100% - 0.75rem);
      padding: 0 0 0.5rem 0.5rem;
      margin-top: 0.25rem;
      
      .icon {
        margin-right: 0.5rem;
      }

      .icon.instructions {
        margin-top: 4.5px;
        margin-right: 8px;
      }
      
      .info {
        display: flex;
        align-items: flex-end;
        color: var(--prompt-icon-color);
        cursor: pointer;
        opacity: 0.5;
        font-size: 10pt;
        margin-left: auto;
        svg {
          position: relative;
          top: 1px;
          font-size: 10pt;
          margin-right: 0.5rem;
        }
      }
    }

    .icon {
      cursor: pointer;
      margin-top: 4px;
      color: var(--prompt-icon-color);
      font-size: 14pt;
    }

    .icon.send, .icon.stop {
      display: none;
    }
  }

  .response {
    .message {
      max-height: 55vh;
    }
  }

}

.windows .app {
  .icon {
    transform: scale(0.75);
  }
}

dialog#engine-model-picker {
  position: relative;
  top: -30%;
}

@media (prefers-color-scheme: dark) {
  dialog#engine-model-picker::backdrop {
    opacity: 0.35;
  }
}

body.macos dialog#engine-model-picker {
  top: -50%;
}

</style><|MERGE_RESOLUTION|>--- conflicted
+++ resolved
@@ -39,15 +39,7 @@
 </template>
 
 <script setup lang="ts">
-<<<<<<< HEAD
 import { GlobeIcon } from 'lucide-vue-next'
-=======
-import { fullExpertI18n, i18nInstructions, t } from '../services/i18n'
-import { anyDict, ExternalApp } from '../types'
-import { ref, computed, onMounted, onUnmounted, provide } from 'vue'
-import { store } from '../services/store'
-import { availablePlugins } from '../plugins/plugins'
->>>>>>> 18326581
 import { LlmEngine } from 'multi-llm-ts'
 import { computed, onMounted, onUnmounted, provide, ref } from 'vue'
 import OutputPanel from '../components/OutputPanel.vue'
@@ -59,7 +51,7 @@
 import { availablePlugins } from '../plugins/plugins'
 import EngineModelPicker from '../screens/EngineModelPicker.vue'
 import Generator from '../services/generator'
-import { expertI18n, i18nInstructions, t } from '../services/i18n'
+import { fullExpertI18n, i18nInstructions, t } from '../services/i18n'
 import { store } from '../services/store'
 import { anyDict, ExternalApp } from '../types'
 
