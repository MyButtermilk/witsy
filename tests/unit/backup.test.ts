--- conflicted
+++ resolved
@@ -115,11 +115,7 @@
       // expect(history.historyFilePath).toHaveBeenCalledWith(app)
       // expect(experts.expertsFilePath).toHaveBeenCalledWith(app)
       expect(commands.commandsFilePath).toHaveBeenCalledWith(app)
-<<<<<<< HEAD
-      expect(mockArchive.file).toHaveBeenCalledTimes(2)
-=======
-      expect(mockArchive.file).toHaveBeenCalledTimes(5)
->>>>>>> 2f5c3516
+      expect(mockArchive.file).toHaveBeenCalledTimes(3)
       expect(mockArchive.finalize).toHaveBeenCalled()
     })
 
