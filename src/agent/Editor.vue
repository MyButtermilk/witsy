<template>
  <div class="agent-editor" @keydown.enter="onSave">

    <header>
      <div class="title">New Agent</div>
      <div class="spacer"></div>
      <button class="large tertiary" name="cancel" @click="emit('cancel')">{{ t('common.cancel') }}</button>
      <button class="large secondary" name="prev" @click="onPrevStep" v-if="currentStep > 0">{{ t('common.back') }}</button>
      <button class="large default" name="next" @click="onNextStep">{{ isStepVisible(kStepInvocation) ? t('common.save') : t('common.next') }}</button>
    </header>

    <main>

<<<<<<< HEAD
      <div class="wizard">
=======
          <div class="md-master-list-item" :class="{ selected: isStepVisible(kStepGenerator), disabled: !isStepCompleted(kStepGenerator) }" @click="onStepClick(kStepGenerator)" v-if="hasStep(kStepGenerator)">
            <BIconMagic class="logo" /> {{ t('agent.create.generator.title') }}
          </div>

          <div class="md-master-list-item" :class="{ selected: isStepVisible(kStepGeneral), disabled: !isStepCompleted(kStepGeneral) }" @click="onStepClick(kStepGeneral)" v-if="hasStep(kStepGeneral)">
            <BIconCardHeading class="logo" /> {{ t('agent.create.information.title') }}
          </div>
>>>>>>> 9b2e0e12

        <div class="wizard-header">

          <div class="wizard-steps">

            <div class="wizard-step" :class="{ active: isStepVisible(kStepGeneral), completed: isStepCompleted(kStepGeneral) }" @click="onStepClick(kStepGeneral)" v-if="hasStep(kStepGeneral)">
              <Settings2Icon class="icon" /> {{ t('agent.create.information.title') }}
            </div>

            <!-- <div class="md-master-list-item" :class="{ selected: isStepVisible(kStepGoal), disabled: !isStepCompleted(kStepGoal) }" @click="onStepClick(kStepGoal)" v-if="hasStep(kStepGoal)">
              <BIconBullseye class="logo" /> {{ t('agent.create.goal.title') }}
            </div> -->

            <div class="wizard-step" :class="{ active: isStepVisible(kStepModel) || isStepVisible(kStepSettings), completed: isStepCompleted(kStepModel) }" @click="onStepClick(kStepModel)" v-if="hasStep(kStepModel)">
              <BoxIcon class="icon" /> {{ t('agent.create.llm.title') }}
            </div>

            <div class="wizard-step" :class="{ active: isStepVisible(kStepWorkflow), completed: isStepCompleted(kStepWorkflow) }" @click="onStepClick(kStepWorkflow)" v-if="hasStep(kStepWorkflow)">
              <FlowIcon class="icon" /> {{ t('agent.create.workflow.title') }}
            </div>

            <div class="wizard-step" :class="{ active: isStepVisible(kStepInvocation), completed: isStepCompleted(kStepInvocation) }" @click="onStepClick(kStepInvocation)" v-if="hasStep(kStepInvocation)">
              <TriggerIcon class="icon" /> {{ t('agent.create.invocation.title') }}
            </div>

          </div>

        </div>
        
        <div class="wizard-body form form-large form-vertical">

          <EditorGeneral ref="stepGeneral"
            :agent="agent" 
            :visible="isStepVisible(kStepGeneral)" 
            :prev-button-text="t('common.cancel')" 
            :error="informationError" 
            @prev="onPrevStep" 
            @next="validateInformation" 
          />

          <EditorModel ref="stepModel"
            :agent="agent" 
            :visible="isStepVisible(kStepModel)" 
            :has-settings="hasSettings" 
            @prev="onPrevStep" 
            @next="validateModel" 
            @show-settings="showSettings"
          />

          <EditorSettings ref="stepSettings"
            :agent="agent" 
            :visible="isStepVisible(kStepSettings)" 
            @prev="onPrevStep" 
            @next="validateSettings" 
          />

          <EditorWorkflow ref="stepWorkflow"
            :agent="agent" 
            :visible="isStepVisible(kStepWorkflow)" 
            :error="informationError" 
            :expanded-step="expandedStep"
            @prev="onPrevStep" 
            @next="validateWorkflow"
            @update:expanded-step="expandedStep = $event"
          />

          <EditorInvocation ref="stepInvocation"
            :agent="agent" 
            :visible="isStepVisible(kStepInvocation)" 
            :next-button-text="t('common.save')" 
            @prev="onPrevStep" 
            @next="validateInvocation" 
          />

<<<<<<< HEAD
        </div>
=======
      </div>
      
      <div class="md-detail form form-large form-vertical">

        <EditorGenerator 
          :agent="agent" 
          :visible="isStepVisible(kStepGenerator)" 
          :error="informationError" 
          @prev="onPrevStep" 
          @next="validateGenerator"
          ref="generator"
        />

        <EditorGeneral 
          :agent="agent" 
          :visible="isStepVisible(kStepGeneral)" 
          :prev-button-text="stepIndex(kStepGeneral) === 0 ? t('common.cancel') : t('common.back')" 
          :error="informationError" 
          @prev="onPrevStep" 
          @next="validateInformation" 
        />

        <EditorGoal 
          :agent="agent" 
          :visible="isStepVisible(kStepGoal)" 
          :error="informationError" 
          @prev="onPrevStep" 
          @next="validateGoal" 
        />

        <EditorModel 
          :agent="agent" 
          :visible="isStepVisible(kStepModel)" 
          :has-settings="hasSettings" 
          @prev="onPrevStep" 
          @next="validateModel" 
          @show-settings="showSettings"
        />

        <EditorSettings 
          :agent="agent" 
          :visible="isStepVisible(kStepSettings)" 
          @prev="onPrevStep" 
          @next="validateSettings" 
        />

        <EditorWorkflow 
          :agent="agent" 
          :visible="isStepVisible(kStepWorkflow)" 
          :error="informationError" 
          :expanded-step="expandedStep"
          @prev="onPrevStep" 
          @next="validateWorkflow"
          @update:expanded-step="expandedStep = $event"
        />

        <EditorInvocation 
          :agent="agent" 
          :visible="isStepVisible(kStepInvocation)" 
          :next-button-text="t('common.save')" 
          @prev="onPrevStep" 
          @next="validateInvocation" 
        />
>>>>>>> 9b2e0e12

      </div>

    </main>

</div>
</template>

<script setup lang="ts">

import { BoxIcon, Settings2Icon } from 'lucide-vue-next'
import { computed, onMounted, PropType, ref, watch } from 'vue'
import FlowIcon from '../../assets/flow.svg?component'
import TriggerIcon from '../../assets/trigger.svg?component'
import Dialog from '../composables/dialog'
import Agent from '../models/agent'
import { t } from '../services/i18n'
import { extractPromptInputs } from '../services/prompt'
<<<<<<< HEAD
import { store } from '../services/store'
=======
import Dialog from '../composables/dialog'
import EditorGenerator from './Editor.Generator.vue'
>>>>>>> 9b2e0e12
import EditorGeneral from './Editor.General.vue'
import EditorInvocation from './Editor.Invocation.vue'
import EditorModel from './Editor.Model.vue'
import EditorSettings from './Editor.Settings.vue'
import EditorWorkflow from './Editor.Workflow.vue'

const props = defineProps({
  agent: {
    type: Object as PropType<Agent>,
    default: () => new Agent(),
  },
  mode: {
    type: String as PropType<'create'|'edit'>,
    default: 'create',
  },
})

const emit = defineEmits(['cancel', 'save'])

const agent = ref<Agent>(new Agent())
const generator = ref<typeof EditorGenerator>(null)
const currentStep = ref(0)
const completedStep = ref(-1)
const informationError = ref('')
const expandedStep = ref<number>(0)

<<<<<<< HEAD
const stepGeneral = ref<typeof EditorGeneral>(null)
const stepModel = ref<typeof EditorModel>(null)
const stepSettings = ref<typeof EditorSettings>(null)
const stepWorkflow = ref<typeof EditorWorkflow>(null)
const stepInvocation = ref<typeof EditorInvocation>(null)

=======
const kStepGenerator = 'generator'
>>>>>>> 9b2e0e12
const kStepGeneral = 'general'
const kStepModel = 'model'
const kStepSettings = 'settings'
const kStepWorkflow = 'workflow'
const kStepInvocation = 'invocation'

const steps = (): string[] => {

  // a2a set-up is limited
  if (agent.value.source === 'a2a') {
    return [
      kStepGeneral,
      kStepModel,
      kStepSettings,
      kStepWorkflow,
      kStepInvocation
    ]
  }

  // default - only include generator for create mode
  if (props.mode === 'create') {
    return [
      kStepGenerator,
      kStepGeneral,
      kStepGoal,
      kStepModel,
      kStepSettings,
      kStepWorkflow,
      kStepInvocation
    ]
  }

  // edit mode
  return [
    kStepGeneral,
    kStepModel,
    kStepSettings,
    kStepWorkflow,
    kStepInvocation
  ]

}

const hasSettings = computed(() => {
  return hasStep(kStepSettings)
})

onMounted(async () => {

  // watch mode
  watch(() => props.mode, resetWizard, { immediate: true })

  // watch agent
  watch(() => props.agent || {}, () => {
    agent.value = props.agent ? Agent.fromJson(props.agent) : new Agent()
    resetWizard()
  
  }, { deep: false, immediate: true })

})

const stepIndex = (step: string) => {
  return steps().indexOf(step)
}

const hasStep = (step: string) => {
  return stepIndex(step) >= 0
}

const isStepCompleted = (step: string) => {
  return stepIndex(step) <= completedStep.value
}

const isStepVisible = (step: string) => {
  return stepIndex(step) === currentStep.value
}

const onNextStep = () => {
  if (currentStep.value == stepIndex(kStepGeneral)) {
    validateInformation()
  } else if (currentStep.value == stepIndex(kStepModel)) {
    validateModel()
  } else if (currentStep.value == stepIndex(kStepSettings)) {
    validateSettings()
  } else if (currentStep.value == stepIndex(kStepWorkflow)) {
    validateWorkflow()
  } else if (currentStep.value == stepIndex(kStepInvocation)) {
    validateInvocation()
  }
}

const onPrevStep = () => {
  if (currentStep.value == stepIndex(kStepModel) + 2) {
    currentStep.value = stepIndex(kStepModel)
  } else if (currentStep.value > 0) {
    currentStep.value--
  } else {
    emit('cancel')
  }
}

const showSettings = () => {
  currentStep.value = stepIndex(kStepSettings)
}

const onStepClick = (step: string) => {
  if (isStepCompleted(step)) {
    currentStep.value = stepIndex(step)
  }
}

const goToStepAfter = (step: string, stepSize: number = 1) => {
  informationError.value = ''
  const currentIndex = stepIndex(step)
  currentStep.value = currentIndex + stepSize
  completedStep.value = Math.max(completedStep.value, currentIndex)
}

<<<<<<< HEAD
const validateInformation = () => {
  const error = stepGeneral.value?.validate()
  if (error) {
    informationError.value = error
=======
const validateGenerator = (event?: { error: string }) => {
  if (event?.error) {
    informationError.value = event.error
    return
  }
  goToStepAfter(kStepGenerator)
}

const validateInformation = (event?: { error: string }) => {
  if (event?.error) {
    informationError.value = event.error
>>>>>>> 9b2e0e12
    return
  }
  goToStepAfter(kStepGeneral)
}

const validateModel = () => {
  const error = stepModel.value?.validate()
  if (error) {
    informationError.value = error
    return
  }
  goToStepAfter(kStepModel, hasSettings.value ? 2 : 1)
}

const validateSettings = () => {
  const error = stepSettings.value?.validate()
  if (error) {
    informationError.value = error
    return
  }
  goToStepAfter(kStepSettings)
}

const validateWorkflow = () => {
  const error = stepWorkflow.value?.validate()
  if (error) {
    informationError.value = error
    return
  }
  goToStepAfter(kStepWorkflow)
}

const validateInvocation = () => {
  const error = stepInvocation.value?.validate()
  if (error) {
    informationError.value = error
    return
  }
  save()
}

const resetWizard = () => {
  // Start from the first step in the steps array
  const allSteps = steps()
  currentStep.value = allSteps.length > 0 ? stepIndex(allSteps[0]) : 0
  completedStep.value = props.mode === 'edit' ? steps().length - 1 : -1
  expandedStep.value = (props.mode === 'edit' && agent.value.steps.length > 1) ? -1 : 0
  generator.value?.reset()
  informationError.value = ''
}

const save = async () => {

  if (agent.value.schedule) {
    const inputs = extractPromptInputs(agent.value.steps[0].prompt)
    for (const input of inputs) {
      if (agent.value.invocationValues[input.name] === undefined) {
        
        const rc = await Dialog.show({
          title: t('agent.create.invocation.missingInputs.title'),
          text: t('agent.create.invocation.missingInputs.text'),
          customClass: { actions: 'actions-stacked' },
          confirmButtonText: t('agent.create.invocation.missingInputs.confirmButtonText'),
          cancelButtonText: t('agent.create.invocation.missingInputs.cancelButtonText'),
          showCancelButton: true,
        })

        if (rc.isConfirmed) {
          return
        }
      }
    }
  }

  // we can save
  const rc = window.api.agents.save(store.config.workspaceId, JSON.parse(JSON.stringify(agent.value)))
  if (rc) {
    emit('save', agent.value)
  }
}

</script>


<style scoped>

.agent-editor {

  display: flex;
  flex-direction: column;
  background-color: var(--background-color-light);
  overflow: hidden;

  header {
    position: sticky;
    button {
      padding: 0.5rem 0.75rem;
      font-weight: var(--font-weight-medium);
    }
  }

  main {

    .wizard {

      &:deep() {

        textarea {
          flex: auto;
          min-height: 5lh;
          resize: vertical;
        }

        .sticky-table-container {
          margin-top: 2rem;
          max-height: 20rem;
          th, td {
            vertical-align: top;
            padding: 0.5rem;
            div {
              white-space: wrap;
              max-height: 3lh;
              overflow-y: clip;
              text-overflow: ellipsis;
            }
          }

        }

      }

    }

  }

}

</style><|MERGE_RESOLUTION|>--- conflicted
+++ resolved
@@ -6,22 +6,15 @@
       <div class="spacer"></div>
       <button class="large tertiary" name="cancel" @click="emit('cancel')">{{ t('common.cancel') }}</button>
       <button class="large secondary" name="prev" @click="onPrevStep" v-if="currentStep > 0">{{ t('common.back') }}</button>
-      <button class="large default" name="next" @click="onNextStep">{{ isStepVisible(kStepInvocation) ? t('common.save') : t('common.next') }}</button>
+      
+      <button class="large default" name="next" @click="onNextStep" v-if="!isStepVisible(kStepGenerator)">
+        {{ isStepVisible(kStepInvocation) ? t('common.save') : t('common.next') }}
+      </button>
     </header>
 
     <main>
 
-<<<<<<< HEAD
       <div class="wizard">
-=======
-          <div class="md-master-list-item" :class="{ selected: isStepVisible(kStepGenerator), disabled: !isStepCompleted(kStepGenerator) }" @click="onStepClick(kStepGenerator)" v-if="hasStep(kStepGenerator)">
-            <BIconMagic class="logo" /> {{ t('agent.create.generator.title') }}
-          </div>
-
-          <div class="md-master-list-item" :class="{ selected: isStepVisible(kStepGeneral), disabled: !isStepCompleted(kStepGeneral) }" @click="onStepClick(kStepGeneral)" v-if="hasStep(kStepGeneral)">
-            <BIconCardHeading class="logo" /> {{ t('agent.create.information.title') }}
-          </div>
->>>>>>> 9b2e0e12
 
         <div class="wizard-header">
 
@@ -53,6 +46,16 @@
         
         <div class="wizard-body form form-large form-vertical">
 
+          <EditorGenerator 
+            :agent="agent" 
+            :visible="isStepVisible(kStepGenerator)" 
+            :error="informationError" 
+            @prev="onPrevStep" 
+            @next="validateGenerator"
+            @error="informationError = $event"
+            ref="stepGenerator"
+          />
+
           <EditorGeneral ref="stepGeneral"
             :agent="agent" 
             :visible="isStepVisible(kStepGeneral)" 
@@ -96,73 +99,7 @@
             @next="validateInvocation" 
           />
 
-<<<<<<< HEAD
         </div>
-=======
-      </div>
-      
-      <div class="md-detail form form-large form-vertical">
-
-        <EditorGenerator 
-          :agent="agent" 
-          :visible="isStepVisible(kStepGenerator)" 
-          :error="informationError" 
-          @prev="onPrevStep" 
-          @next="validateGenerator"
-          ref="generator"
-        />
-
-        <EditorGeneral 
-          :agent="agent" 
-          :visible="isStepVisible(kStepGeneral)" 
-          :prev-button-text="stepIndex(kStepGeneral) === 0 ? t('common.cancel') : t('common.back')" 
-          :error="informationError" 
-          @prev="onPrevStep" 
-          @next="validateInformation" 
-        />
-
-        <EditorGoal 
-          :agent="agent" 
-          :visible="isStepVisible(kStepGoal)" 
-          :error="informationError" 
-          @prev="onPrevStep" 
-          @next="validateGoal" 
-        />
-
-        <EditorModel 
-          :agent="agent" 
-          :visible="isStepVisible(kStepModel)" 
-          :has-settings="hasSettings" 
-          @prev="onPrevStep" 
-          @next="validateModel" 
-          @show-settings="showSettings"
-        />
-
-        <EditorSettings 
-          :agent="agent" 
-          :visible="isStepVisible(kStepSettings)" 
-          @prev="onPrevStep" 
-          @next="validateSettings" 
-        />
-
-        <EditorWorkflow 
-          :agent="agent" 
-          :visible="isStepVisible(kStepWorkflow)" 
-          :error="informationError" 
-          :expanded-step="expandedStep"
-          @prev="onPrevStep" 
-          @next="validateWorkflow"
-          @update:expanded-step="expandedStep = $event"
-        />
-
-        <EditorInvocation 
-          :agent="agent" 
-          :visible="isStepVisible(kStepInvocation)" 
-          :next-button-text="t('common.save')" 
-          @prev="onPrevStep" 
-          @next="validateInvocation" 
-        />
->>>>>>> 9b2e0e12
 
       </div>
 
@@ -181,12 +118,8 @@
 import Agent from '../models/agent'
 import { t } from '../services/i18n'
 import { extractPromptInputs } from '../services/prompt'
-<<<<<<< HEAD
 import { store } from '../services/store'
-=======
-import Dialog from '../composables/dialog'
 import EditorGenerator from './Editor.Generator.vue'
->>>>>>> 9b2e0e12
 import EditorGeneral from './Editor.General.vue'
 import EditorInvocation from './Editor.Invocation.vue'
 import EditorModel from './Editor.Model.vue'
@@ -207,22 +140,19 @@
 const emit = defineEmits(['cancel', 'save'])
 
 const agent = ref<Agent>(new Agent())
-const generator = ref<typeof EditorGenerator>(null)
 const currentStep = ref(0)
 const completedStep = ref(-1)
 const informationError = ref('')
 const expandedStep = ref<number>(0)
 
-<<<<<<< HEAD
+const stepGenerator = ref<typeof EditorGenerator>(null)
 const stepGeneral = ref<typeof EditorGeneral>(null)
 const stepModel = ref<typeof EditorModel>(null)
 const stepSettings = ref<typeof EditorSettings>(null)
 const stepWorkflow = ref<typeof EditorWorkflow>(null)
 const stepInvocation = ref<typeof EditorInvocation>(null)
 
-=======
 const kStepGenerator = 'generator'
->>>>>>> 9b2e0e12
 const kStepGeneral = 'general'
 const kStepModel = 'model'
 const kStepSettings = 'settings'
@@ -247,7 +177,6 @@
     return [
       kStepGenerator,
       kStepGeneral,
-      kStepGoal,
       kStepModel,
       kStepSettings,
       kStepWorkflow,
@@ -301,7 +230,9 @@
 }
 
 const onNextStep = () => {
-  if (currentStep.value == stepIndex(kStepGeneral)) {
+  if (currentStep.value == stepIndex(kStepGenerator)) {
+    validateGenerator()
+  } else if (currentStep.value == stepIndex(kStepGeneral)) {
     validateInformation()
   } else if (currentStep.value == stepIndex(kStepModel)) {
     validateModel()
@@ -341,24 +272,19 @@
   completedStep.value = Math.max(completedStep.value, currentIndex)
 }
 
-<<<<<<< HEAD
+const validateGenerator = () => {
+  const error = stepGenerator.value?.validate()
+  if (error) {
+    informationError.value = error
+    return
+  }
+  goToStepAfter(kStepGenerator)
+}
+
 const validateInformation = () => {
   const error = stepGeneral.value?.validate()
   if (error) {
     informationError.value = error
-=======
-const validateGenerator = (event?: { error: string }) => {
-  if (event?.error) {
-    informationError.value = event.error
-    return
-  }
-  goToStepAfter(kStepGenerator)
-}
-
-const validateInformation = (event?: { error: string }) => {
-  if (event?.error) {
-    informationError.value = event.error
->>>>>>> 9b2e0e12
     return
   }
   goToStepAfter(kStepGeneral)
@@ -406,7 +332,7 @@
   currentStep.value = allSteps.length > 0 ? stepIndex(allSteps[0]) : 0
   completedStep.value = props.mode === 'edit' ? steps().length - 1 : -1
   expandedStep.value = (props.mode === 'edit' && agent.value.steps.length > 1) ? -1 : 0
-  generator.value?.reset()
+  stepGenerator.value?.reset()
   informationError.value = ''
 }
 
