--- conflicted
+++ resolved
@@ -1599,7 +1599,6 @@
     }
   },
   "mcp": {
-<<<<<<< HEAD
     "addCustomServer": "MCP-Server hinzufügen…",
     "confirmDelete": "Sind Sie sicher, dass Sie diesen Server löschen möchten?",
     "copyInstallCommand": "Sie können den Installationsbefehl in Ihre Zwischenablage kopieren und in einem Terminal ausprobieren.",
@@ -1628,14 +1627,6 @@
     "restartServers": "Server neu starten",
     "retryWithApiKey": "Es scheint, dass ein API-Schlüssel erforderlich ist, um diesen Server zu installieren. Möchten Sie es mit Ihrem API-Schlüssel erneut versuchen? Alternativ können Sie den Befehl kopieren und in einem Terminal ausprobieren.",
     "server": "Server",
-=======
-    "oauth": {
-      "success": {
-        "message": "Du kannst dieses Fenster schließen und zu Witsy zurückkehren.",
-        "title": "Autorisierung erfolgreich!"
-      }
-    },
->>>>>>> 8a323c1f
     "serverEditor": {
       "environmentVariables": "Umgebungsvariablen",
       "httpHeaders": "Benutzerdefinierte HTTP-Header",
