--- conflicted
+++ resolved
@@ -2311,11 +2311,7 @@
       }
     },
     "mcp": {
-<<<<<<< HEAD
-      "addCustomServer": "Add server",
-=======
       "addCustomServer": "Add MCP server…",
->>>>>>> 98c0e5fb
       "confirmDelete": "Are you sure you want to delete this server?",
       "connectedToServers": "Connected to {count} MCP server{count > 1 ? 's' : ''}",
       "copyInstallCommand": "You can copy the install command to your clipboard and try it in a Terminal.",
