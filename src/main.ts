--- conflicted
+++ resolved
@@ -30,17 +30,11 @@
 import * as backup from './main/backup';
 import * as workspace from './main/workspace';
 
-<<<<<<< HEAD
-let mcp: Mcp = null
-// let scheduler: Scheduler = null;
-let autoUpdater: AutoUpdater = null;
-=======
 let mcp: Mcp;
-let scheduler: Scheduler;
+// let scheduler: Scheduler;
 let autoUpdater: AutoUpdater;
 let docMonitor: DocumentMonitor;
 let trayIconManager: TrayIconManager;
->>>>>>> 83114076
 
 // first-thing: single instance
 // on darwin/mas this is done through Info.plist (LSMultipleInstancesProhibited)
